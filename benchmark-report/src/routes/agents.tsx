--- conflicted
+++ resolved
@@ -1,10 +1,7 @@
 import { createFileRoute } from '@tanstack/react-router'
 import { useDatabase } from '@/DatabaseProvider'
 import { useEffect, useState } from 'react'
-<<<<<<< HEAD
 
-=======
->>>>>>> 5f29d91f
 
 export const Route = createFileRoute('/agents')({
   component: AgentsPage,
