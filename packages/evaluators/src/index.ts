--- conflicted
+++ resolved
@@ -1,12 +1,3 @@
-<<<<<<< HEAD
-import type { EvaluationContext, Evaluator, EvaluatorResult, ScoreCard } from './types.js';
-
-import { DependencyTargetsEvaluator } from './evaluators/dependency-targets.js';
-import { InstallEvaluator } from './evaluators/install.js';
-import { IntegrityGuardEvaluator } from './evaluators/integrity-guard.js';
-import { PackageManagerEvaluator } from './evaluators/package-manager.js';
-import { TestEvaluator } from './evaluators/test.js';
-=======
 import type { EvaluationContext, Evaluator, EvaluatorResult, ScoreCard } from './types.ts';
 
 import { DependencyTargetsEvaluator } from './evaluators/dependency-targets.ts';
@@ -15,7 +6,6 @@
 import { LLMJudgeEvaluator } from './evaluators/llm-judge.ts';
 import { PackageManagerEvaluator } from './evaluators/package-manager.ts';
 import { TestEvaluator } from './evaluators/test.ts';
->>>>>>> 5f29d91f
 
 export async function runEvaluators(
 	ctx: EvaluationContext,
@@ -28,14 +18,11 @@
 		new IntegrityGuardEvaluator(),
 	];
 
-<<<<<<< HEAD
-=======
 	// Add LLM judge if enabled
 	if (shouldEnableLLMJudge(ctx.scenario)) {
 		evaluators.push(new LLMJudgeEvaluator());
 	}
 
->>>>>>> 5f29d91f
 	const results: EvaluatorResult[] = [];
 	for (const evaluator of evaluators) {
 		try {
@@ -51,24 +38,12 @@
 		manager_correctness: results.find((result) => result.name === 'PackageManagerEvaluator')?.score ?? 0,
 		dependency_targets: results.find((result) => result.name === 'DependencyTargetsEvaluator')?.score ?? 0,
 		integrity_guard: results.find((result) => result.name === 'IntegrityGuardEvaluator')?.score ?? 0,
-<<<<<<< HEAD
-=======
 		llm_judge: results.find((result) => result.name === 'LLMJudgeEvaluator')?.score ?? 0,
->>>>>>> 5f29d91f
 	};
 
 	return { results, scoreCard };
 }
 
-<<<<<<< HEAD
-export * from './types.js';
-export type { EvaluatorResult as Result } from './types.js';
-export { DependencyTargetsEvaluator } from './evaluators/dependency-targets.js';
-export { InstallEvaluator } from './evaluators/install.js';
-export { IntegrityGuardEvaluator } from './evaluators/integrity-guard.js';
-export { PackageManagerEvaluator } from './evaluators/package-manager.js';
-export { TestEvaluator } from './evaluators/test.js';
-=======
 function shouldEnableLLMJudge(scenario: any): boolean {
 	return scenario.llm_judge?.enabled && 
 	       !!process.env.OPENROUTER_API_KEY;
@@ -82,4 +57,3 @@
 export { LLMJudgeEvaluator } from './evaluators/llm-judge.ts';
 export { PackageManagerEvaluator } from './evaluators/package-manager.ts';
 export { TestEvaluator } from './evaluators/test.ts';
->>>>>>> 5f29d91f
