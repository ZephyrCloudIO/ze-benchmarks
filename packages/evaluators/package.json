{
  "name": "ze-evaluator",
  "version": "0.1.0",
  "type": "module",
  "main": "dist/index.js",
  "types": "dist/index.d.ts",
  "exports": "./dist/index.js",
  "scripts": {
<<<<<<< HEAD
    "build": "tsc -p tsconfig.json"
=======
    "build": "tsc -p tsconfig.json",
    "dev": "tsx src/index.ts",
    "start": "tsx src/index.ts"
>>>>>>> 5f29d91f
  },
  "devDependencies": {
    "typescript": "^5.5.4",
    "@types/node": "^20.14.10"
  },
  "dependencies": {
<<<<<<< HEAD
    "semver": "^7.6.3"
=======
    "semver": "^7.6.3",
    "openai": "^4.0.0",
    "dotenv": "^16.0.0"
>>>>>>> 5f29d91f
  }
}<|MERGE_RESOLUTION|>--- conflicted
+++ resolved
@@ -6,25 +6,17 @@
   "types": "dist/index.d.ts",
   "exports": "./dist/index.js",
   "scripts": {
-<<<<<<< HEAD
-    "build": "tsc -p tsconfig.json"
-=======
     "build": "tsc -p tsconfig.json",
     "dev": "tsx src/index.ts",
     "start": "tsx src/index.ts"
->>>>>>> 5f29d91f
   },
   "devDependencies": {
     "typescript": "^5.5.4",
     "@types/node": "^20.14.10"
   },
   "dependencies": {
-<<<<<<< HEAD
-    "semver": "^7.6.3"
-=======
     "semver": "^7.6.3",
     "openai": "^4.0.0",
     "dotenv": "^16.0.0"
->>>>>>> 5f29d91f
   }
 }