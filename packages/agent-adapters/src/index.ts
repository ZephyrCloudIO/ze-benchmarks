<<<<<<< HEAD
export type AgentRequest = {
	messages: { role: 'system' | 'user' | 'assistant'; content: string }[];
	workspaceDir?: string;
	maxTurns?: number;
=======
export type ToolDefinition = {
	name: string;
	description: string;
	input_schema: {
		type: 'object';
		properties: Record<string, any>;
		required?: string[];
	};
};

export type ToolHandler = (input: any) => Promise<string> | string;

export type AgentRequest = {
	messages: { role: 'system' | 'user' | 'assistant'; content: string }[];
	workspaceDir?: string;
	tools?: ToolDefinition[];
	toolHandlers?: Map<string, ToolHandler>;
>>>>>>> 5f29d91f
};

export type AgentResponse = {
	content: string;
	tokensIn?: number;
	tokensOut?: number;
	costUsd?: number;
	toolCalls?: number;
};

export interface AgentAdapter {
	name: string;
	send(request: AgentRequest): Promise<AgentResponse>;
}

export class EchoAgent implements AgentAdapter {
	name = 'echo';
	async send(request: AgentRequest): Promise<AgentResponse> {
		const last = request.messages[request.messages.length - 1]?.content ?? '';
		return { content: last };
	}
}

<<<<<<< HEAD
export { ClaudeCodeAdapter } from './claude-code.js';
=======
export { ClaudeCodeAdapter } from './claude-code.ts';
export { AnthropicAdapter } from './anthropic.ts';
export { OpenRouterAdapter } from './openrouter.ts';
>>>>>>> 5f29d91f
<|MERGE_RESOLUTION|>--- conflicted
+++ resolved
@@ -1,9 +1,3 @@
-<<<<<<< HEAD
-export type AgentRequest = {
-	messages: { role: 'system' | 'user' | 'assistant'; content: string }[];
-	workspaceDir?: string;
-	maxTurns?: number;
-=======
 export type ToolDefinition = {
 	name: string;
 	description: string;
@@ -21,7 +15,6 @@
 	workspaceDir?: string;
 	tools?: ToolDefinition[];
 	toolHandlers?: Map<string, ToolHandler>;
->>>>>>> 5f29d91f
 };
 
 export type AgentResponse = {
@@ -45,10 +38,6 @@
 	}
 }
 
-<<<<<<< HEAD
-export { ClaudeCodeAdapter } from './claude-code.js';
-=======
 export { ClaudeCodeAdapter } from './claude-code.ts';
 export { AnthropicAdapter } from './anthropic.ts';
-export { OpenRouterAdapter } from './openrouter.ts';
->>>>>>> 5f29d91f
+export { OpenRouterAdapter } from './openrouter.ts';