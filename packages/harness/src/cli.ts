--- conflicted
+++ resolved
@@ -1,17 +1,8 @@
-<<<<<<< HEAD
-#!/usr/bin/env node
-=======
 #!/usr/bin/env tsx
->>>>>>> 5f29d91f
 import { readFileSync, writeFileSync, mkdirSync, mkdtempSync, existsSync, cpSync, readdirSync } from 'node:fs';
 import { join, resolve } from 'node:path';
 import { fileURLToPath } from 'node:url';
 import YAML from 'yaml';
-<<<<<<< HEAD
-import { EchoAgent, ClaudeCodeAdapter, type AgentAdapter } from '../../agent-adapters/dist/index.js';
-import { runValidationCommands } from './runtime/validation.js';
-import { buildDiffArtifacts } from './runtime/diff.js';
-=======
 import { EchoAgent, ClaudeCodeAdapter, OpenRouterAdapter, AnthropicAdapter, type AgentAdapter, type AgentRequest } from '../../agent-adapters/src/index.ts';
 import { OpenAI } from 'openai';
 import { runEvaluators } from '../../evaluators/src/index.ts';
@@ -227,7 +218,6 @@
 // ============================================================================
 // SECTION 2: CORE DOMAIN FUNCTIONS
 // ============================================================================
->>>>>>> 5f29d91f
 
 function computeWeightedTotals(
 	scores: Record<string, number>,
@@ -273,8 +263,6 @@
 	return join(root, 'suites', suite, 'scenarios', scenario);
 }
 
-<<<<<<< HEAD
-=======
 // ============================================================================
 // DYNAMIC TIER LOADING
 // ============================================================================
@@ -315,7 +303,6 @@
   }));
 }
 
->>>>>>> 5f29d91f
 function prepareWorkspaceFromFixture(suite: string, scenario: string): { workspaceDir: string; fixtureDir: string } | undefined {
 	const scenarioDir = getScenarioDir(suite, scenario);
 	const candidates = ['repo', 'repo-fixture'];
@@ -325,11 +312,7 @@
 		if (existsSync(dir)) { fixtureDir = dir; break; }
 	}
 	if (!fixtureDir) {
-<<<<<<< HEAD
-		console.warn(`No raw fixture directory found (looked for ${candidates.join(', ')}) in ${scenarioDir}`);
-=======
 		log.warning(`No raw fixture directory found (looked for ${candidates.join(', ')}) in ${scenarioDir}`);
->>>>>>> 5f29d91f
 		return;
 	}
 	const root = findRepoRoot();
@@ -350,11 +333,7 @@
 	const promptDir = join(root, 'suites', suite, 'prompts', scenario);
 	
 	if (!existsSync(promptDir)) {
-<<<<<<< HEAD
-		console.warn(`Prompt directory not found: ${promptDir}`);
-=======
 		log.warning(`Prompt directory not found: ${promptDir}`);
->>>>>>> 5f29d91f
 		return null;
 	}
 	
@@ -364,33 +343,19 @@
 		const promptFile = files.find((file: string) => file.startsWith(`${tier}-`) || file === `${tier}.md`);
 		
 		if (!promptFile) {
-<<<<<<< HEAD
-			console.warn(`No prompt file found for tier ${tier} in ${promptDir}`);
-=======
 			log.warning(`No prompt file found for tier ${tier} in ${promptDir}`);
->>>>>>> 5f29d91f
 			return null;
 		}
 		
 		const promptPath = join(promptDir, promptFile);
 		return readFileSync(promptPath, 'utf8');
 	} catch (err) {
-<<<<<<< HEAD
-		console.error('Failed to load prompt file:', err);
-=======
 		log.error('Failed to load prompt file:');
 		console.error(chalk.dim(err instanceof Error ? err.message : String(err)));
->>>>>>> 5f29d91f
 		return null;
 	}
 }
 
-<<<<<<< HEAD
-function createAgentAdapter(agentName: string, model?: string, maxTurns?: number): AgentAdapter {
-	switch (agentName) {
-		case 'claude-code':
-			return new ClaudeCodeAdapter(model, maxTurns ?? 10);
-=======
 function createAgentAdapter(agentName: string, model?: string): AgentAdapter {
 	switch (agentName) {
 		case 'openrouter':
@@ -403,7 +368,6 @@
 			return new AnthropicAdapter();
 		case 'claude-code':
 			return new ClaudeCodeAdapter(model);
->>>>>>> 5f29d91f
 		case 'echo':
 		default:
 			return new EchoAgent();
@@ -483,28 +447,6 @@
 	const modelIndex = rest.indexOf('--model');
 	const model = modelIndex !== -1 ? rest[modelIndex + 1] : undefined;
 
-<<<<<<< HEAD
-	const maxTurnsIndex = rest.indexOf('--max-turns');
-	const rawMaxTurns = maxTurnsIndex !== -1 ? Number.parseInt(rest[maxTurnsIndex + 1] ?? '', 10) : undefined;
-	const maxTurns = typeof rawMaxTurns === 'number' && Number.isFinite(rawMaxTurns) && rawMaxTurns > 0 ? rawMaxTurns : undefined;
-
-	return { cmd, suite, scenario, tier, agent, model, maxTurns } as const;
-}
-
-async function run() {
-	const { cmd, suite, scenario, tier, agent, model, maxTurns } = parseArgs(process.argv);
-	if (cmd !== 'run' || !suite || !scenario) {
-		console.error('Usage: ze-bench run <suite> <scenario> [--tier L0|L1|L2|L3|Lx] [--agent echo|claude-code] [--model <model>]');
-		process.exit(1);
-	}
-	
-	console.log('Running scenario:', { suite, scenario, tier, agent, model, maxTurns });
-	
-	const scenarioCfg = loadScenario(suite, scenario);
-	const workspacePrep = prepareWorkspaceFromFixture(suite, scenario);
-	const workspaceDir = workspacePrep?.workspaceDir;
-	const fixtureDir = workspacePrep?.fixtureDir;
-=======
 
 	const noJson = rest.includes('--no-json');
 
@@ -1778,7 +1720,6 @@
 		
 		const workspaceDir = workspacePrep.workspaceDir;
 		const fixtureDir = workspacePrep.fixtureDir;
->>>>>>> 5f29d91f
 	
 	// Initialize result structure
 	const result = {
@@ -1804,26 +1745,6 @@
 		}
 	};
 
-<<<<<<< HEAD
-	console.log('Scenario title:', scenarioCfg.title);
-	if (workspaceDir) console.log('Workspace prepared at:', workspaceDir);
-
-	// Load prompt for the tier
-	const promptContent = loadPrompt(suite, scenario, tier);
-	
-	if (promptContent && agent !== 'echo') {
-		try {
-			// Create agent adapter
-			const agentAdapter = createAgentAdapter(agent, model, maxTurns);
-			console.log(`Using agent: ${agentAdapter.name}`);
-			
-			// Build the request
-			const request = {
-				messages: [
-					{
-						role: 'system' as const,
-						content: `You are working on a ${scenarioCfg.title}. The task is: ${scenarioCfg.description || 'Complete the development task.'}\n\nIMPORTANT: You are working in the directory: ${workspaceDir}\nThis is a prepared workspace with the files you need to modify.`
-=======
 
 	// Stage 3: Agent Execution
 	if (promptContent && agent !== 'echo') {
@@ -1898,23 +1819,12 @@
 					{
 						role: 'system' as const,
 						content: systemPrompt
->>>>>>> 5f29d91f
 					},
 					{
 						role: 'user' as const,
 						content: promptContent
 					}
 				],
-<<<<<<< HEAD
-				workspaceDir,
-				maxTurns
-			};
-
-			// Execute agent request
-			console.log('Sending request to agent...');
-			const response = await agentAdapter.send(request);
-			
-=======
 				...(workspaceDir && { workspaceDir }),
 			};
 
@@ -1961,7 +1871,6 @@
 			// Show summary after agent completes
 			console.log(chalk.gray(`  ✓ Tokens: ${response.tokensIn || 0} in, ${response.tokensOut || 0} out | Cost: $${(response.costUsd || 0).toFixed(4)}`));
 			
->>>>>>> 5f29d91f
 			// Update result with agent response
 			result.agent_response = response.content;
 			result.telemetry.tokens.in = response.tokensIn || 0;
@@ -1969,65 +1878,6 @@
 			result.telemetry.cost_usd = response.costUsd || 0;
 			result.telemetry.toolCalls = response.toolCalls ?? 0;
 			
-<<<<<<< HEAD
-			console.log('Agent response received');
-			console.log('Tokens in:', result.telemetry.tokens.in);
-			console.log('Tokens out:', result.telemetry.tokens.out);
-			console.log('Cost (USD):', result.telemetry.cost_usd);
-			console.log('Tool calls:', result.telemetry.toolCalls);
-			
-		} catch (error) {
-			console.error('Agent execution failed:', error);
-			result.agent_response = `Error: ${error instanceof Error ? error.message : String(error)}`;
-		}
-	} else if (!promptContent) {
-		console.warn('No prompt loaded, skipping agent execution');
-	} else {
-		console.log('Using echo agent (no actual execution)');
-	}
-
-	// Execute validation commands defined by scenario (install/test/lint/typecheck)
-	const commandLog = workspaceDir ? runValidationCommands(workspaceDir, scenarioCfg.validation?.commands) : [];
-	const diffArtifacts = workspaceDir && fixtureDir ? buildDiffArtifacts(fixtureDir, workspaceDir) : { diffSummary: [], depsDelta: [] };
-
-
-	// Run evaluators (deterministic baseline)
-	try {
-		if (workspaceDir) {
-			// Dynamically import evaluators (built output)
-			let runEvaluators: any;
-			try {
-				({ runEvaluators } = await import('ze-evaluator'));
-			} catch (e1) {
-				try {
-					({ runEvaluators } = await import('../../evaluators/dist/index.js'));
-					console.warn('Evaluators package not linked; using local dist fallback');
-				} catch (e2) {
-					console.warn('Evaluators not available (package or dist). Skipping evaluation');
-				}
-			}
-			if (runEvaluators) {
-				const ctx = {
-					scenario: scenarioCfg,
-					workspaceDir,
-					agentResponse: result.agent_response,
-					commandLog,
-					diffSummary: diffArtifacts.diffSummary,
-					depsDelta: diffArtifacts.depsDelta,
-				};
-				const { scoreCard, results: evaluatorResults } = await runEvaluators(ctx);
-				result.scores = { ...result.scores, ...scoreCard };
-				result.totals = computeWeightedTotals(result.scores, scenarioCfg);
-				(result as any).evaluator_results = evaluatorResults;
-				(result as any).diff_summary = diffArtifacts.diffSummary;
-				(result as any).deps_delta = diffArtifacts.depsDelta;
-			}
-		}
-	} catch (e) {
-		console.warn('Evaluator run failed:', e);
-	}
-
-=======
 			// Log telemetry to database
 			const duration = Date.now() - startTime;
 			logger.logTelemetry(
@@ -2204,7 +2054,6 @@
 
 	// Optionally write JSON
 	if (!noJson) {
->>>>>>> 5f29d91f
 	writeResult(result, suite, scenario);
 		console.log(`\n${chalk.green('✓')} Results saved to database and JSON`);
 	} else {
