#!/usr/bin/env tsx
import { config } from 'dotenv';
import { readFileSync, writeFileSync, mkdirSync, mkdtempSync, existsSync, cpSync, readdirSync } from 'node:fs';
import { join, resolve } from 'node:path';
import { fileURLToPath } from 'node:url';
import YAML from 'yaml';

// Load environment variables from .env file in project root
config({ path: resolve(process.cwd(), '.env') });
import { EchoAgent, ClaudeCodeAdapter, OpenRouterAdapter, AnthropicAdapter, type AgentAdapter, type AgentRequest } from '../../agent-adapters/src/index.ts';
import { OpenAI } from 'openai';
import { runEvaluators } from '../../evaluators/src/index.ts';
import { runValidationCommands } from './runtime/validation.ts';
import { buildDiffArtifacts } from './runtime/diff.ts';
import { Oracle } from './runtime/oracle.ts';
import { createAskUserToolDefinition, createAskUserHandler } from './runtime/ask-user-tool.ts';
import { getAllWorkspaceTools, createWorkspaceToolHandlers } from './runtime/workspace-tools.ts';
import { BenchmarkLogger } from '@ze/database';
import { intro, outro, spinner, log, select, confirm, multiselect, isCancel, cancel, text } from '@clack/prompts';
import chalk from 'chalk';
import figlet from 'figlet';
import { startDevServer, getServerUrl, stopDevServer } from './dev-server.ts';
import { OpenRouterAPI } from './lib/openrouter-api.ts';

// ============================================================================
// DYNAMIC MODEL LOADING
// ============================================================================

async function getAvailableAgents(): Promise<Array<{value: string, label: string}>> {
  const agents = [
    { value: '__ALL__', label: 'All agents' },
    { value: 'echo', label: 'Echo (Test Agent)' },
    { value: 'openrouter', label: 'OpenRouter (Any Model)' },
    { value: 'anthropic', label: 'Anthropic Claude (Direct API)' },
    { value: 'claude-code', label: 'Claude Code' }
  ];
  
  return agents;
}

// ============================================================================
// CONSTANTS
// ============================================================================

const TABLE_WIDTH = 60;
const SCORE_THRESHOLDS = {
  EXCELLENT: 90,
  GOOD: 70,
  NEEDS_WORK: 60
} as const;

// Simple progress state and helpers
const TOTAL_STAGES = 6;

interface ProgressState {
  spinner: any;
  currentStage: number;
}

function createProgress(): ProgressState {
  return {
    spinner: spinner(),
    currentStage: 0
  };
}

function updateProgress(state: ProgressState, stage: number, description: string) {
  const percent = Math.round((stage / TOTAL_STAGES) * 100);
  const message = `[${stage}/${TOTAL_STAGES}] ${percent}% - ${description}`;
  
  if (state.currentStage === 0) {
    // First time - start the spinner
    state.spinner.start(message);
  } else {
    // Update existing spinner message
    state.spinner.message(message);
  }
  
  state.currentStage = stage;
}

function completeProgress(state: ProgressState) {
  state.spinner.stop('Benchmark complete');
}

// ============================================================================
// SECTION 1: UTILITY FUNCTIONS
// ============================================================================
function formatStats(label: string, value: string | number, color: 'green' | 'blue' | 'yellow' | 'red' = 'blue') {
  return `${chalk.gray(label)}: ${chalk[color](value)}`;
}

function createTitle() {
  return figlet.textSync('ze-benchmarks', {
    font: 'ANSI Shadow',
    horizontalLayout: 'fitted',
    verticalLayout: 'default'
  });
}

// LLM Judge display function
function displayLLMJudgeScores(result: { scores?: Record<string, any>; evaluator_results?: Array<{ name: string; details?: string }> }) {
  const llmJudgeScore = (result.scores as any)['LLMJudgeEvaluator'];
  const evaluatorResults = (result as any).evaluator_results;
  
  let llmJudgeResult = null;
  if (evaluatorResults && Array.isArray(evaluatorResults)) {
    llmJudgeResult = evaluatorResults.find((r: any) => r.name === 'LLMJudgeEvaluator');
  }
  
  if (!llmJudgeResult && !llmJudgeScore) return;
  
  const details = llmJudgeResult?.details || llmJudgeScore?.details;
  if (!details) return;
  
  try {
    const parsedDetails = JSON.parse(details);
    if (parsedDetails.scores && Array.isArray(parsedDetails.scores)) {
      console.log(`\n${chalk.bold.underline('LLM Judge Detailed Scores')}`);
      console.log(`┌${'─'.repeat(TABLE_WIDTH)}┐`);
      console.log(`│ ${chalk.bold('Category'.padEnd(20))} ${chalk.bold('Score'.padEnd(8))} ${chalk.bold('Weight'.padEnd(8))} ${chalk.bold('Status'.padEnd(15))} │`);
      console.log(`├${'─'.repeat(TABLE_WIDTH)}┤`);
      
      const weights: Record<string, number> = {
        'dependency_quality': 25,
        'safety_stability': 20,
        'best_practices': 15,
        'monorepo_coordination': 15,
        'technical_execution': 10,
        'communication_transparency': 10,
        'long_term_maintainability': 5
      };
      
      const expectedCategories = [
        'dependency_quality',
        'safety_stability', 
        'best_practices',
        'monorepo_coordination',
        'technical_execution',
        'communication_transparency',
        'long_term_maintainability',
        'overall_integrity'
      ];
      
      const scoreMap = new Map();
      parsedDetails.scores.forEach((score: any) => {
        if (score.category && score.score !== undefined) {
          scoreMap.set(score.category, score);
        }
      });
      
      expectedCategories.forEach(category => {
        const score = scoreMap.get(category);
        const weight = weights[category] || 0;
        
        if (score) {
          const percent = (score.score / 5) * 100;
          const color = percent >= SCORE_THRESHOLDS.EXCELLENT ? 'green' : percent >= SCORE_THRESHOLDS.GOOD ? 'yellow' : 'red';
          const status = percent >= SCORE_THRESHOLDS.EXCELLENT ? 'Excellent' : percent >= SCORE_THRESHOLDS.GOOD ? 'Good' : 'Needs Work';
          const statusColor = percent >= SCORE_THRESHOLDS.EXCELLENT ? 'green' : percent >= SCORE_THRESHOLDS.GOOD ? 'yellow' : 'red';
          const categoryName = category.replace(/_/g, ' ').replace(/\\b\\w/g, (l: string) => l.toUpperCase());
          
          console.log(`│ ${chalk.cyan(categoryName.padEnd(20))} ${chalk[color]((score.score.toFixed(1)).padEnd(8))} ${chalk.gray((weight + '%').padEnd(8))} ${chalk[statusColor](status.padEnd(15))} │`);
        } else {
          const categoryName = category.replace(/_/g, ' ').replace(/\\b\\w/g, (l: string) => l.toUpperCase());
          console.log(`│ ${chalk.red(categoryName.padEnd(20))} ${chalk.red('N/A'.padEnd(8))} ${chalk.gray((weight + '%').padEnd(8))} ${chalk.red('Missing'.padEnd(15))} │`);
        }
      });
      
      console.log(`└${'─'.repeat(TABLE_WIDTH)}┘`);
      
      if (parsedDetails.overall_assessment) {
        console.log(`\n${chalk.bold('LLM Judge Assessment:')}`);
        console.log(chalk.gray(parsedDetails.overall_assessment));
      }
      
      if (parsedDetails.input_tokens) {
        console.log(`\n${chalk.bold('Token Usage:')}`);
        console.log(chalk.blue(`Input tokens: ${parsedDetails.input_tokens}`));
      }
    }
  } catch (error) {
    console.log(`\n${chalk.bold('LLM Judge Details:')}`);
    console.log(chalk.gray(details));
  }
}

// Common display functions
function displayRunInfo(run: { status: string; suite: string; scenario: string; tier: string; agent: string; model?: string; weightedScore?: number | null; runId: string; startedAt: string | number }, index: number) {
  const status = run.status === 'completed'
    ? chalk.green('✓')
    : run.status === 'failed'
    ? chalk.red('✗')
    : run.status === 'incomplete'
    ? chalk.yellow('◐')
    : chalk.blue('○');
  
  console.log(`\n${chalk.bold(`${index + 1}.`)} ${status} ${chalk.cyan(run.suite)}/${chalk.cyan(run.scenario)} ${chalk.gray(`(${run.tier})`)}`);
  console.log(`   ${formatStats('Agent', run.agent + (run.model ? ` (${run.model})` : ''))}`);
  console.log(`   ${formatStats('Score', run.weightedScore?.toFixed(4) || 'N/A', 'green')}`);
  console.log(`   ${chalk.gray(new Date(run.startedAt).toLocaleString())}`);
  console.log(`   ${chalk.dim(`ID: ${run.runId.substring(0, 8)}...`)}`);
}


function displayModelPerformance(modelStats: Array<{ model: string; avgScore: number; runs: number }>) {
  if (modelStats.length === 0) return;
  
  console.log('\n' + chalk.underline('Model Performance'));
  modelStats.forEach((model, index) => {
    const rank = index + 1;
    const rankDisplay = rank <= 3 ? `#${rank}` : `${rank}.`;
    const percent = model.avgScore > 1 ? model.avgScore.toFixed(1) : (model.avgScore * 100).toFixed(1);
    const color = model.avgScore >= 0.9 ? 'green' : model.avgScore >= 0.7 ? 'yellow' : 'red';
    
    console.log(`  ${rankDisplay} ${chalk.bold(model.model.padEnd(35))} ${chalk[color](percent + '%')} ${chalk.gray(`(${model.runs} runs)`)}`);
  });
  
  const bestModel = modelStats[0];
  const bestPercent = bestModel.avgScore > 1 ? bestModel.avgScore.toFixed(1) : (bestModel.avgScore * 100).toFixed(1);
  console.log(`\n  ${chalk.cyan('Top Model:')} ${chalk.bold(bestModel.model)} ${chalk.green(bestPercent + '%')} ${chalk.gray(`(${bestModel.runs} runs)`)}`);
}

// ============================================================================
// SECTION 2: CORE DOMAIN FUNCTIONS
// ============================================================================

function computeWeightedTotals(
	scores: Record<string, number>,
	scenarioCfg: { rubric_overrides?: { weights?: Record<string, number> } },
) {
	const baseWeights: Record<string, number> = {
		install_success: 1.5,
		tests_nonregression: 2.5,
		manager_correctness: 1,
		dependency_targets: 2,
		integrity_guard: 1.5,
	};

	const overrideWeights = scenarioCfg.rubric_overrides?.weights ?? {};

	let totalWeight = 0;
	let achieved = 0;

	for (const [metric, score] of Object.entries(scores || {})) {
		const weight = overrideWeights[metric] ?? baseWeights[metric] ?? 1;
		if (weight <= 0) continue;
		totalWeight += weight;
		achieved += (typeof score === 'number' ? score : 0) * weight;
	}

	const weighted = totalWeight > 0 ? (achieved / totalWeight) * 10 : 0;
	return { weighted: Number(weighted.toFixed(4)), max: 10 };
}

function findRepoRoot(): string {
	return resolve(fileURLToPath(import.meta.url), '../../../..');
}

// ============================================================================
// SECTION 2.5: VALIDATION HELPERS FOR SUITE/SCENARIO CREATION
// ============================================================================

function validateName(name: string, type: 'suite' | 'scenario'): { valid: boolean; error?: string } {
	if (!name || name.trim().length === 0) {
		return { valid: false, error: `${type} name cannot be empty` };
	}
	
	// Check kebab-case: lowercase, alphanumeric + hyphens, no spaces or special chars
	const kebabCasePattern = /^[a-z0-9]+(?:-[a-z0-9]+)*$/;
	if (!kebabCasePattern.test(name)) {
		return { 
			valid: false, 
			error: `${type} name must be in kebab-case (lowercase, alphanumeric and hyphens only, e.g., "my-benchmark")` 
		};
	}
	
	return { valid: true };
}

function checkSuiteExists(suiteName: string): boolean {
	const root = findRepoRoot();
	const suitePath = join(root, 'suites', suiteName);
	return existsSync(suitePath);
}

function checkScenarioExists(suiteName: string, scenarioName: string): boolean {
	const root = findRepoRoot();
	const scenarioPath = join(root, 'suites', suiteName, 'scenarios', scenarioName);
	return existsSync(scenarioPath);
}

async function createNewSuite(name?: string): Promise<void> {
	const root = findRepoRoot();
	const suitesDir = join(root, 'suites');
	
	// Get suite name from argument or prompt
	let suiteName: string | undefined = name;
	if (!suiteName) {
		intro(chalk.bgGreen(' Create New Suite '));
		const input = await text({
			message: 'Enter suite name (kebab-case):',
			placeholder: 'e.g., my-benchmark-suite',
			validate: (value) => {
				const validation = validateName(value, 'suite');
				if (!validation.valid) {
					return validation.error;
				}
				if (checkSuiteExists(value)) {
					return `Suite "${value}" already exists`;
				}
				return;
			}
		});
		
		if (isCancel(input)) {
			cancel('Operation cancelled.');
			return;
		}
		suiteName = input as string;
	}
	
	// Validate name - TypeScript guard
	if (!suiteName) {
		log.error('Suite name is required');
		return;
	}
	
	// TypeScript type narrowing - suiteName is guaranteed to be string here
	const finalSuiteName = suiteName as string;
	const validation = validateName(finalSuiteName, 'suite');
	if (!validation.valid) {
		log.error(validation.error || 'Invalid suite name');
		return;
	}
	
	// Check if suite exists
	if (checkSuiteExists(finalSuiteName)) {
		log.error(`Suite "${finalSuiteName}" already exists at suites/${finalSuiteName}/`);
		return;
	}
	
	// Create directory structure
	const suitePath = join(suitesDir, finalSuiteName);
	const promptsPath = join(suitePath, 'prompts');
	const scenariosPath = join(suitePath, 'scenarios');
	
	const s = spinner();
	s.start('Creating suite directory structure...');
	
	try {
		mkdirSync(suitePath, { recursive: true });
		mkdirSync(promptsPath, { recursive: true });
		mkdirSync(scenariosPath, { recursive: true });
		s.stop('Suite created');
		
		// Show relative path
		const relativePath = join('suites', finalSuiteName);
		console.log(`\n${chalk.green('✓')} Suite created at: ${chalk.cyan(relativePath)}`);
		console.log(`   ${chalk.gray('Structure:')} ${relativePath}/{prompts,scenarios}`);
		
		outro(chalk.green(`Suite "${finalSuiteName}" created successfully`));
	} catch (error) {
		s.stop('Failed to create suite');
		log.error(`Failed to create suite: ${error instanceof Error ? error.message : String(error)}`);
	}
}

async function createNewScenario(suite?: string, scenarioName?: string): Promise<void> {
	const root = findRepoRoot();
	const suitesDir = join(root, 'suites');
	
	// Get suite name
	let suiteName = suite;
	if (!suiteName) {
		intro(chalk.bgGreen(' Create New Scenario '));
		
		// Check if any suites exist
		if (!existsSync(suitesDir)) {
			log.error('No suites directory found. Create a suite first.');
			return;
		}
		
		const existingSuites = readdirSync(suitesDir).filter(dir => 
			existsSync(join(suitesDir, dir, 'scenarios'))
		);
		
		if (existingSuites.length === 0) {
			const shouldCreate = await confirm({
				message: 'No existing suites found. Create a new suite first?',
				initialValue: true
			});
			
			if (isCancel(shouldCreate) || !shouldCreate) {
				cancel('Operation cancelled.');
				return;
			}
			
			await createNewSuite();
			// Refresh suites list
			const refreshedSuites = readdirSync(suitesDir).filter(dir => 
				existsSync(join(suitesDir, dir, 'scenarios'))
			);
			if (refreshedSuites.length === 0) {
				log.error('Failed to create suite or no suites available');
				return;
			}
			existingSuites.push(...refreshedSuites);
		}
		
		const selectedSuite = await select({
			message: 'Select suite to add scenario to:',
			options: existingSuites.map(s => ({ value: s, label: s }))
		});
		
		if (isCancel(selectedSuite)) {
			cancel('Operation cancelled.');
			return;
		}
		suiteName = selectedSuite as string;
	}
	
	// TypeScript guard - suiteName must be string at this point
	if (!suiteName) {
		log.error('Suite name is required');
		return;
	}
	
	// Validate suite exists
	if (!checkSuiteExists(suiteName)) {
		log.error(`Suite "${suiteName}" does not exist. Create it first with --new-suite.`);
		return;
	}
	
	// Get scenario name
	let name: string | undefined = scenarioName;
	if (!name) {
		const input = await text({
			message: 'Enter scenario name (kebab-case):',
			placeholder: 'e.g., my-test-scenario',
			validate: (value) => {
				const validation = validateName(value, 'scenario');
				if (!validation.valid) {
					return validation.error;
				}
				if (checkScenarioExists(suiteName, value)) {
					return `Scenario "${value}" already exists in suite "${suiteName}"`;
				}
				return;
			}
		});
		
		if (isCancel(input)) {
			cancel('Operation cancelled.');
			return;
		}
		name = input as string;
	}
	
	// Validate name - TypeScript guard
	if (!name) {
		log.error('Scenario name is required');
		return;
	}
	
	// TypeScript type narrowing - name is guaranteed to be string here
	const finalName = name as string;
	const validation = validateName(finalName, 'scenario');
	if (!validation.valid) {
		log.error(validation.error || 'Invalid scenario name');
		return;
	}
	
	// Check if scenario exists
	if (checkScenarioExists(suiteName, finalName)) {
		log.error(`Scenario "${finalName}" already exists in suite "${suiteName}" at suites/${suiteName}/scenarios/${finalName}/`);
		return;
	}
	
	const s = spinner();
	s.start('Creating scenario structure...');
	
	try {
		// Create scenario directory
		const scenarioPath = join(suitesDir, suiteName, 'scenarios', finalName);
		mkdirSync(scenarioPath, { recursive: true });
		
		// Create prompts directory for this scenario
		const promptsPath = join(suitesDir, suiteName, 'prompts', finalName);
		mkdirSync(promptsPath, { recursive: true });
		
		s.message('Copying scenario template...');
		
		// Copy and customize scenario.yaml template
		const templatePath = join(root, 'docs', 'templates', 'scenario.yaml');
		if (!existsSync(templatePath)) {
			throw new Error(`Template file not found: ${templatePath}`);
		}
		
		let templateContent = readFileSync(templatePath, 'utf8');
		// Replace placeholders
		templateContent = templateContent.replace(/^id: my-scenario$/m, `id: ${finalName}`);
		templateContent = templateContent.replace(/^suite: my-suite$/m, `suite: ${suiteName}`);
		
		const scenarioYamlPath = join(scenarioPath, 'scenario.yaml');
		writeFileSync(scenarioYamlPath, templateContent);
		
		s.message('Creating oracle-answers.json...');
		
		// Create oracle-answers.json
		const oraclePath = join(scenarioPath, 'oracle-answers.json');
		writeFileSync(oraclePath, '{}\n');
		
		s.message('Creating repo-fixture directory...');
		
		// Create repo-fixture directory
		const repoFixturePath = join(scenarioPath, 'repo-fixture');
		mkdirSync(repoFixturePath, { recursive: true });
		
		s.message('Copying repo-fixture guide to README.md...');
		
		// Copy repo-fixture.md template content into README.md inside repo-fixture
		const repoFixtureTemplatePath = join(root, 'docs', 'templates', 'repo-fixture.md');
		if (existsSync(repoFixtureTemplatePath)) {
			const templateContent = readFileSync(repoFixtureTemplatePath, 'utf8');
			const repoFixtureReadmePath = join(repoFixturePath, 'README.md');
			writeFileSync(repoFixtureReadmePath, templateContent);
		} else {
			log.warning(`Template file not found: ${repoFixtureTemplatePath}`);
			// Create a basic README if template is missing
			const repoFixtureReadmePath = join(repoFixturePath, 'README.md');
			const basicContent = `# Repository Fixture

This directory contains the starting codebase state for this scenario.

## Setup Instructions

1. Add a \`package.json\` file with your project dependencies
2. Include source files, tests, and configuration files
3. Ensure the fixture represents the starting state before the agent performs the task
4. Test that baseline commands (install, build, test) work correctly
`;
			writeFileSync(repoFixtureReadmePath, basicContent);
		}
		
		s.message('Creating default prompt tiers...');
		
		// Create default prompt tier files
		const promptTiers = [
			{ file: 'L0-minimal.md', content: 'Complete the task with minimal guidance.\n' },
			{ file: 'L1-basic.md', content: 'Complete the task with basic context and requirements.\n\nConstraints and goals:\n- Follow best practices\n- Ensure correctness\n' },
			{ file: 'L2-directed.md', content: 'Complete the task with detailed guidance.\n\nConstraints and goals:\n- Follow all specified requirements\n- Maintain code quality\n- Ensure tests pass\n- Handle edge cases appropriately\n\nIf major changes are required, ask before proceeding.\n' }
		];
		
		for (const tier of promptTiers) {
			const tierPath = join(promptsPath, tier.file);
			writeFileSync(tierPath, tier.content);
		}
		
		s.stop('Scenario created');
		
		// Show relative paths
		const scenarioRelativePath = join('suites', suiteName, 'scenarios', finalName);
		const promptsRelativePath = join('suites', suiteName, 'prompts', finalName);
		
		console.log(`\n${chalk.green('✓')} Scenario created:`);
		console.log(`   ${chalk.cyan('Scenario:')} ${scenarioRelativePath}/`);
		console.log(`   ${chalk.cyan('Prompts:')} ${promptsRelativePath}/`);
		const repoFixtureRelativePath = join('suites', suiteName, 'scenarios', finalName, 'repo-fixture');
		
		console.log(`\n${chalk.gray('Created files:')}`);
		console.log(`   - ${scenarioRelativePath}/scenario.yaml`);
		console.log(`   - ${scenarioRelativePath}/oracle-answers.json`);
		console.log(`   - ${repoFixtureRelativePath}/README.md ${chalk.dim('(setup guide)')}`);
		console.log(`   - ${repoFixtureRelativePath}/ ${chalk.dim('(empty - add your fixture files here)')}`);
		console.log(`   - ${promptsRelativePath}/L0-minimal.md`);
		console.log(`   - ${promptsRelativePath}/L1-basic.md`);
		console.log(`   - ${promptsRelativePath}/L2-directed.md`);
		console.log(`\n${chalk.yellow('Next steps:')}`);
		console.log(`   ${chalk.cyan('1.')} Read ${chalk.bold('repo-fixture/README.md')} for setup instructions`);
		console.log(`   ${chalk.cyan('2.')} Add your starting codebase to ${chalk.bold('repo-fixture/')} directory`);
		console.log(`   ${chalk.cyan('3.')} Customize ${chalk.bold('scenario.yaml')} with your scenario configuration`);
		console.log(`   ${chalk.cyan('4.')} Update prompt files in ${chalk.bold('prompts/')} directory`);
		
		outro(chalk.green(`Scenario "${finalName}" created successfully in suite "${suiteName}"`));
	} catch (error) {
		s.stop('Failed to create scenario');
		log.error(`Failed to create scenario: ${error instanceof Error ? error.message : String(error)}`);
	}
}

function loadScenario(suite: string, scenario: string) {
	const root = findRepoRoot();
	const scenarioPath = join(root, 'suites', suite, 'scenarios', scenario, 'scenario.yaml');
	const yamlText = readFileSync(scenarioPath, 'utf8');
	return YAML.parse(yamlText);
}

function getScenarioDir(suite: string, scenario: string) {
	const root = findRepoRoot();
	return join(root, 'suites', suite, 'scenarios', scenario);
}

// ============================================================================
// DYNAMIC TIER LOADING
// ============================================================================

function getTierLabel(tier: string): string {
  const labels: Record<string, string> = {
    'L0': 'L0 - Minimal',
    'L1': 'L1 - Basic',
    'L2': 'L2 - Directed',
    'L3': 'L3 - Migration',
    'Lx': 'Lx - Adversarial'
  };
  return labels[tier] || tier;
}

function getAvailableTiers(suite: string, scenario: string): Array<{value: string, label: string}> {
  const root = findRepoRoot();
  const promptDir = join(root, 'suites', suite, 'prompts', scenario);
  
  if (!existsSync(promptDir)) {
    return [];
  }
  
  const files = readdirSync(promptDir);
  const tierPattern = /^(L\d+|Lx)(-.*)?\.md$/;
  
  const tiers = new Set<string>();
  files.forEach(file => {
    const match = file.match(tierPattern);
    if (match) {
      tiers.add(match[1]);
    }
  });
  
  return Array.from(tiers).sort().map(tier => ({
    value: tier,
    label: getTierLabel(tier)
  }));
}

function prepareWorkspaceFromFixture(suite: string, scenario: string): { workspaceDir: string; fixtureDir: string } | undefined {
	const scenarioDir = getScenarioDir(suite, scenario);
	const candidates = ['repo', 'repo-fixture'];
	let fixtureDir: string | null = null;
	for (const name of candidates) {
		const dir = join(scenarioDir, name);
		if (existsSync(dir)) { fixtureDir = dir; break; }
	}
	if (!fixtureDir) {
		log.warning(`No raw fixture directory found (looked for ${candidates.join(', ')}) in ${scenarioDir}`);
		return;
	}
	const root = findRepoRoot();
	const workspacesDir = join(root, 'results', 'workspaces');
	mkdirSync(workspacesDir, { recursive: true });
	const workspaceDir = mkdtempSync(join(workspacesDir, `${suite}-${scenario}-`));
	try {
		// Copy fixture directory while excluding README.md files
		cpSync(fixtureDir, workspaceDir, { 
			recursive: true,
			filter: (src: string) => {
				// Exclude README.md files from being copied (check filename and path)
				const fileName = src.split(/[/\\]/).pop() || '';
				return fileName !== 'README.md';
			}
		});
		return { workspaceDir, fixtureDir };
	} catch (err) {
		console.error('Failed to copy fixture directory:', err);
		return;
	}
}

function loadPrompt(suite: string, scenario: string, tier: string): string | null {
	const root = findRepoRoot();
	const promptDir = join(root, 'suites', suite, 'prompts', scenario);
	
	if (!existsSync(promptDir)) {
		log.warning(`Prompt directory not found: ${promptDir}`);
		return null;
	}
	
	// Look for files that start with the tier (e.g., L1-basic.md, L1.md)
	try {
		const files = readdirSync(promptDir);
		const promptFile = files.find((file: string) => file.startsWith(`${tier}-`) || file === `${tier}.md`);
		
		if (!promptFile) {
			log.warning(`No prompt file found for tier ${tier} in ${promptDir}`);
			return null;
		}
		
		const promptPath = join(promptDir, promptFile);
		return readFileSync(promptPath, 'utf8');
	} catch (err) {
		log.error('Failed to load prompt file:');
		console.error(chalk.dim(err instanceof Error ? err.message : String(err)));
		return null;
	}
}

function createAgentAdapter(agentName: string, model?: string): AgentAdapter {
	switch (agentName) {
		case 'openrouter':
			// Pass model directly to constructor instead of using environment variable
			return new OpenRouterAdapter(process.env.OPENROUTER_API_KEY, model);
		case 'anthropic':
			if (model) {
				process.env.CLAUDE_MODEL = model;
			}
			return new AnthropicAdapter();
		case 'claude-code':
			return new ClaudeCodeAdapter(model);
		case 'echo':
		default:
			return new EchoAgent();
	}
}

function writeResult(out: unknown, suite: string, scenario: string) {
	const root = findRepoRoot();
	const resultsDir = join(root, 'results');
	mkdirSync(resultsDir, { recursive: true });
	const outPath = join(resultsDir, `summary.json`);
	writeFileSync(outPath, JSON.stringify(out, null, 2));
	console.log(`Wrote results to ${outPath}`);
}


// ============================================================================
// SECTION 3: COMMAND-LINE ARGUMENT PARSING
// ============================================================================

function parseArgs(argv: string[]) {
	// Skip node, script path - arguments are directly suite and scenario
	const args = argv.slice(2); 
	
	// Check for history command
	if (args[0] === '--history') {
		const limit = args[1] ? parseInt(args[1], 10) : 10;
		return { cmd: 'history', limit: isNaN(limit) ? 10 : limit } as const;
	}
	
	// Check for evaluators command
	if (args[0] === '--evaluators') {
		return { cmd: 'evaluators' } as const;
	}
	
	// Check for clear-db command
	if (args[0] === '--clear-db') {
		return { cmd: 'clear-db' } as const;
	}
	
	// Check for stats command
	if (args[0] === '--stats') {
		const level = args[1]; // 'run', 'suite', or 'scenario'
		const identifier = args.slice(2); // suite name, scenario name, or run ID
		return { cmd: 'stats', level, identifier } as const;
	}
	
	// Check for batches command
	if (args[0] === '--batches') {
		const limit = args[1] ? parseInt(args[1], 10) : 20;
		return { cmd: 'batches', limit: isNaN(limit) ? 20 : limit } as const;
	}
	
	// Check for batch-details command
	if (args[0] === '--batch-details') {
		const batchId = args[1];
		return { cmd: 'batch-details', batchId } as const;
	}
	
	// Check for compare-batches command
	if (args[0] === '--compare-batches') {
		const batchIds = args.slice(1);
		return { cmd: 'compare-batches', batchIds } as const;
	}
	
	// Check for new-suite command
	if (args[0] === '--new-suite') {
		const name = args[1];
		return { cmd: 'new-suite', name } as const;
	}
	
	// Check for new-scenario command
	if (args[0] === '--new-scenario') {
		const suite = args[1];
		const name = args[2];
		return { cmd: 'new-scenario', suite, name } as const;
	}
	
	const cmd = 'bench';
	const suite = args[0];
	const scenario = args[1];
	const rest = args.slice(2);
	
	const tierIndex = rest.indexOf('--tier');
	const tier = tierIndex !== -1 ? rest[tierIndex + 1] : 'L0';
	
	const agentIndex = rest.indexOf('--agent');
	const agent = agentIndex !== -1 ? rest[agentIndex + 1] : 'echo';
	
	const modelIndex = rest.indexOf('--model');
	const model = modelIndex !== -1 ? rest[modelIndex + 1] : undefined;


	const noJson = rest.includes('--no-json');

	return { cmd, suite, scenario, tier, agent, model, noJson } as const;
}

function showHelp() {
	console.log(chalk.cyan(createTitle()));
	intro(chalk.bgBlue(' CLI Help '));
	
	console.log('\n' + chalk.bold('Usage:'));
	console.log(`  ${chalk.cyan('pnpm bench')} <suite> <scenario> [options]`);
	
	console.log('\n' + chalk.bold('Commands:'));
	console.log(`  ${chalk.cyan('--history')} [limit]              Show recent runs`);
	console.log(`  ${chalk.cyan('--evaluators')}                  Show evaluator stats`);
	console.log(`  ${chalk.cyan('--stats')} suite <name>          Suite statistics`);
	console.log(`  ${chalk.cyan('--stats')} scenario <s> <sc>     Scenario statistics`);
	console.log(`  ${chalk.cyan('--stats')} run <id>              Run details`);
	console.log(`  ${chalk.cyan('--batches')} [limit]             List recent batches`);
	console.log(`  ${chalk.cyan('--batch-details')} <id>          Detailed batch analytics`);
	console.log(`  ${chalk.cyan('--compare-batches')} <id1> <id2> Compare multiple batches`);
	console.log(`  ${chalk.cyan('--new-suite')} [name]            Create a new benchmark suite`);
	console.log(`  ${chalk.cyan('--new-scenario')} [suite] [name] Create a new scenario in a suite`);
	console.log(`  ${chalk.cyan('--clear-db')}                    Clear database`);
	
	console.log('\n' + chalk.bold('Options:'));
	console.log(`  ${chalk.cyan('--tier')} <tier>                   Difficulty tier (varies by scenario)`);
	console.log(`  ${chalk.cyan('--agent')} <echo|anthropic|openrouter|claude-code>      Agent to use`);
	console.log(`  ${chalk.cyan('--model')} <name>                Model name`);
	console.log(`  ${chalk.cyan('--no-json')}                     Skip JSON output`);
	
	console.log('\n' + chalk.bold('Model Selection:'));
	console.log(`  ${chalk.cyan('OpenRouter Models:')} Search-based selection from 200+ models`);
	console.log(`  ${chalk.gray('Search by:')} model name, provider, or description`);
	console.log(`  ${chalk.gray('Example searches:')} \"gpt-4o\", \"llama-3\", \"gemma free\", \"claude sonnet\"`);
	
	console.log('\n' + chalk.bold('Web Dashboard:'));
	console.log(`  ${chalk.blue('http://localhost:3000')} ${chalk.gray('- Interactive charts and analytics')}`);
	console.log(`  ${chalk.gray('Run:')} ${chalk.yellow('pnpm dev')} ${chalk.gray('to start the web server')}`);
	
	outro(chalk.gray('Run any command to get started'));
}

// ============================================================================
// SECTION 4: INTERACTIVE MENU SYSTEM
// ============================================================================

async function showInteractiveMenu() {
	// Check environment variables for interactive mode
	await validateEnvironment();
	
	console.log(chalk.cyan(createTitle()));
	intro(chalk.bgBlue(' Interactive Mode '));
	
	// Show web dashboard info
	console.log(`\n${chalk.cyan('🌐')} ${chalk.bold('Web Dashboard:')} ${chalk.blue('http://localhost:3000')} ${chalk.gray('- Interactive charts and analytics')}`);
	console.log(`   ${chalk.gray('Run:')} ${chalk.yellow('pnpm dev')} ${chalk.gray('to start the web server')}\n`);
	
	while (true) {
		const action = await select({
			message: 'What would you like to do?',
			options: [
				{ value: 'benchmark', label: 'Run Benchmarks' },
				{ value: 'history', label: 'History' },
				{ value: 'statistics', label: 'Statistics' },
				{ value: 'new-suite', label: 'Create New Suite' },
				{ value: 'new-scenario', label: 'Create New Scenario' },
				{ value: 'clear', label: 'Clear Database' },
				{ value: 'help', label: 'Show Help' },
				{ value: 'exit', label: 'Exit' }
			]
		});
		
		switch (action) {
			case 'benchmark':
				await runInteractiveBenchmark();
				break;
			case 'history':
				await runInteractiveHistoryMenu();
				break;
			case 'statistics':
				await runInteractiveStatisticsMenu();
				break;
			case 'new-suite':
				await createNewSuite();
				break;
			case 'new-scenario':
				await createNewScenario();
				break;
			case 'clear':
				await runInteractiveClear();
				break;
			case 'help':
				showHelp();
				break;
			case 'exit':
				outro(chalk.green('Goodbye!'));
				process.exit(0);
				break;
		}
		
		// Add a small pause before showing the menu again
		console.log('\n');
	}
}

// ============================================================================
// SECTION 5: INTERACTIVE COMMANDS - BENCHMARKS
// ============================================================================

async function executeMultipleBenchmarks(
	suites: string[],
	scenarios: string[],
	tiers: string[],
	agents: string[],
	models: (string | undefined)[],
	noJson: boolean
) {
	// Initialize batch tracking
	const logger = BenchmarkLogger.getInstance();
	const batchId = logger.startBatch();
	
	// Calculate total combinations
	const combinations: Array<{
		suite: string;
		scenario: string;
		tier: string;
		agent: string;
		model?: string;
	}> = [];
	
	for (const suite of suites) {
		for (const scenario of scenarios) {
			const availableTiers = getAvailableTiers(suite, scenario);
			const availableTierValues = availableTiers.map(t => t.value);
			const validTiers = tiers.filter(tier => availableTierValues.includes(tier));
			
			if (validTiers.length === 0) {
				console.log(chalk.yellow(`⚠ Skipping ${suite}/${scenario}: no valid tiers (available: ${availableTierValues.join(', ')})`));
				continue;
			}
			
			// Log if some tiers are being skipped
			const skippedTiers = tiers.filter(tier => !availableTierValues.includes(tier));
			if (skippedTiers.length > 0) {
				console.log(chalk.gray(`  Skipping tiers for ${suite}/${scenario}: ${skippedTiers.join(', ')}`));
			}
			
			for (const tier of validTiers) {
				for (const agent of agents) {
					// Handle model selection per agent
					const agentModels = (agent === 'anthropic' || agent === 'claude-code' || agent === 'openrouter') 
						? models.filter(m => m !== undefined)
						: [undefined];
					
					for (const model of agentModels) {
						combinations.push({ suite, scenario, tier, agent, model });
					}
				}
			}
		}
	}
	
	// Automatically determine parallel execution based on number of benchmarks
	const useParallel = combinations.length >= 3; // Enable parallel for 3+ benchmarks
	let concurrency = 3;
	
	if (useParallel) {
		// Smart concurrency based on number of benchmarks
		if (combinations.length <= 5) {
			concurrency = 2; // Conservative for small batches
		} else if (combinations.length <= 15) {
			concurrency = 3; // Balanced for medium batches
		} else if (combinations.length <= 30) {
			concurrency = 5; // Aggressive for large batches
		} else {
			concurrency = 8; // Maximum for very large batches
		}
	}
	
	// Show summary
	console.log(chalk.bold.underline(`\nRunning ${combinations.length} benchmark(s):`));
	if (useParallel) {
		console.log(chalk.gray(`Parallel execution with concurrency: ${concurrency}`));
	}
	
	// Track batch statistics
	let successfulRuns = 0;
	let totalScore = 0;
	let totalWeightedScore = 0;
	const startTime = Date.now();
	
	if (useParallel) {
		// Parallel execution
		await executeWithConcurrency(
			combinations,
			concurrency,
			async (combo, i) => {
				const { suite, scenario, tier, agent, model } = combo;
				console.log(`${chalk.bold.cyan(`[${i + 1}/${combinations.length}]`)} ${suite}/${scenario} ${chalk.gray(`(${tier}) ${agent}${model ? ` [${model}]` : ''}`)}`);
				await executeBenchmark(suite, scenario, tier, agent, model, noJson, batchId, true); // quiet mode
			}
		);
	} else {
		// Sequential execution
		for (let i = 0; i < combinations.length; i++) {
			const { suite, scenario, tier, agent, model } = combinations[i];
			
			console.log(`${chalk.bold.cyan(`[${i + 1}/${combinations.length}]`)} ${suite}/${scenario} ${chalk.gray(`(${tier}) ${agent}${model ? ` [${model}]` : ''}`)}`);
			
			await executeBenchmark(suite, scenario, tier, agent, model, noJson, batchId, true); // quiet mode
		}
	}
	
	// Complete batch tracking
	const endTime = Date.now();
	const duration = endTime - startTime;
	
	// Calculate batch statistics
	const batchStats = logger.getBatchDetails(batchId);
	if (batchStats) {
		// Calculate successful runs directly from individual runs in the batch
		// This ensures we use the new is_successful field
		successfulRuns = logger.getBatchSuccessfulRunsCount(batchId);
		
		// Calculate average scores directly from individual runs in the batch
		const scoreStats = logger.getBatchScoreStats(batchId);
		totalScore = scoreStats.avgScore;
		totalWeightedScore = scoreStats.avgWeightedScore;
	}
	
	logger.completeBatch(batchId, {
		totalRuns: combinations.length,
		successfulRuns,
		avgScore: totalScore,
		avgWeightedScore: totalWeightedScore,
		metadata: {
			suites,
			scenarios,
			tiers,
			agents,
			models: models.filter(m => m !== undefined),
			duration
		}
	});
	
	// Note: Database is now created directly in public/ directory
	
	// Get comprehensive batch analytics
	const analytics = logger.getBatchAnalytics(batchId);
	
	// Show batch summary header
	console.log('\n' + chalk.bold.underline('Batch Summary'));
	console.log(`┌${'─'.repeat(TABLE_WIDTH)}┐`);
	console.log(`│ ${chalk.bold('Batch ID:')} ${chalk.dim(batchId.substring(0, 8))}...`);
	
	// Show model if all runs used the same model
	const uniqueModels = [...new Set(combinations.map(c => c.model).filter(m => m))];
	if (uniqueModels.length === 1) {
		console.log(`│ ${chalk.bold('Model:')} ${chalk.cyan(uniqueModels[0])}`);
	}
	
	console.log(`│ ${chalk.bold('Total Runs:')} ${combinations.length}`);
	console.log(`│ ${chalk.bold('Completed:')} ${successfulRuns} (${combinations.length > 0 ? ((successfulRuns / combinations.length) * 100).toFixed(1) : 0}%)`);
	
	// Show failed runs breakdown
	const failedRuns = combinations.length - successfulRuns;
	if (failedRuns > 0) {
		console.log(`│ ${chalk.bold('Failed:')} ${chalk.red(failedRuns)} (${combinations.length > 0 ? ((failedRuns / combinations.length) * 100).toFixed(1) : 0}%)`);
		
		// Get failure breakdown
		const failureBreakdown = logger.getFailureBreakdown(batchId);
		if (failureBreakdown.length > 0) {
			const failureReasons = failureBreakdown.map(f => `${f.errorType}: ${f.count}`).join(', ');
			console.log(`│ ${chalk.bold('Failure Reasons:')} ${chalk.red(failureReasons)}`);
		}
	}
	
	console.log(`│ ${chalk.bold('Avg Score:')} ${combinations.length > 0 ? (totalWeightedScore / combinations.length).toFixed(4) : 0} / 10.0`);
	console.log(`│ ${chalk.bold('Duration:')} ${(duration / 1000).toFixed(2)}s`);
	console.log(`└${'─'.repeat(TABLE_WIDTH)}┘`);
	
	// Show suite breakdown if analytics available
	if (analytics && analytics.suiteBreakdown.length > 0) {
		console.log(`\n${chalk.bold.underline('Suite Breakdown')}`);
		analytics.suiteBreakdown.forEach(suite => {
			const successRate = suite.runs > 0 ? ((suite.successfulRuns / suite.runs) * 100).toFixed(0) : 0;
			console.log(`  ${chalk.cyan(suite.suite)}/${suite.scenario}: ${suite.avgWeightedScore.toFixed(2)}/10 ${chalk.gray(`(${successRate}% success, ${suite.runs} runs)`)}`);
		});
	}
	
	// Show agent performance
	if (analytics && analytics.agentPerformance.length > 0) {
		console.log(`\n${chalk.bold.underline('Agent Performance')}`);
		analytics.agentPerformance.forEach((agent, index) => {
			const rank = index + 1;
			const rankDisplay = rank <= 3 ? `#${rank}` : `${rank}.`;
			const modelStr = agent.model && agent.model !== 'default' ? ` [${agent.model}]` : '';
			const scoreColor = agent.avgWeightedScore >= 9 ? 'green' : agent.avgWeightedScore >= 7 ? 'yellow' : 'red';
			console.log(`  ${rankDisplay} ${chalk.cyan(agent.agent)}${modelStr}: ${chalk[scoreColor](agent.avgWeightedScore.toFixed(2))}/10 ${chalk.gray(`(${agent.successfulRuns}/${agent.runs} runs)`)}`);
		});
	}
	
	// Show failed runs if any
	if (analytics && analytics.failedRuns.length > 0) {
		console.log(`\n${chalk.bold.underline(chalk.red('Failed Runs'))}`);
		analytics.failedRuns.forEach(run => {
			console.log(`  ${chalk.red('✗')} ${run.suite}/${run.scenario} (${run.tier}) ${run.agent} - ${run.error || 'Unknown error'}`);
		});
	}
	
	// Show completion summary
	console.log('\n' + chalk.green('✓') + chalk.bold(` Completed all ${combinations.length} benchmark(s)!`));
	
	// Note: Database is now created directly in public/ directory
}

// ============================================================================
// PARALLEL EXECUTION HELPER
// ============================================================================

async function executeWithConcurrency<T>(
  items: T[],
  concurrency: number,
  executor: (item: T, index: number) => Promise<void>
): Promise<void> {
  const results: Promise<void>[] = [];
  let currentIndex = 0;
  
  async function runNext(): Promise<void> {
    const index = currentIndex++;
    if (index >= items.length) return;
    
    await executor(items[index], index);
    await runNext();
  }
  
  // Start initial batch of concurrent executions
  for (let i = 0; i < Math.min(concurrency, items.length); i++) {
    results.push(runNext());
  }
  
  await Promise.all(results);
}

async function runInteractiveHistoryMenu() {
	const historyType = await select({
		message: 'What history would you like to view?',
		options: [
			{ value: 'run-history', label: 'Run History' },
			{ value: 'batch-history', label: 'Batch History' }
		]
	}) as string;
	
	switch (historyType) {
		case 'run-history':
			await runInteractiveHistory();
			break;
		case 'batch-history':
			await runInteractiveBatchHistory();
			break;
	}
}

async function runInteractiveStatisticsMenu() {
	const statsType = await select({
		message: 'What statistics would you like to view?',
		options: [
			{ value: 'suite-stats', label: 'Suite Statistics' },
			{ value: 'scenario-stats', label: 'Scenario Statistics' },
			{ value: 'run-stats', label: 'Run Details' },
			{ value: 'batch-stats', label: 'Batch Statistics' },
			{ value: 'evaluators', label: 'Evaluator Performance' }
		]
	}) as string;
	
	switch (statsType) {
		case 'suite-stats':
			await runInteractiveSuiteStats();
			break;
		case 'scenario-stats':
			await runInteractiveScenarioStats();
			break;
		case 'run-stats':
			await runInteractiveRunStats();
			break;
		case 'batch-stats':
			await runInteractiveBatchStats();
			break;
		case 'evaluators':
			await runInteractiveEvaluators();
			break;
	}
}

async function runInteractiveBenchmark() {
	console.log(chalk.bold.underline('Demo: Benchmarking AI Agents:'));
	
	// Get available suites and scenarios
	const root = findRepoRoot();
	const suitesDir = join(root, 'suites');
	
	if (!existsSync(suitesDir)) {
		log.error(chalk.red('No suites directory found'));
		return;
	}
	
	const suites = readdirSync(suitesDir).filter(dir => 
		existsSync(join(suitesDir, dir, 'scenarios'))
	);
	
	if (suites.length === 0) {
		log.error(chalk.red('No suites found'));
		return;
	}
	
	// Select suites (multiselect)
	const selectedSuites = await multiselect({
		message: 'Choose suites:',
		options: [
			{ value: '__ALL__', label: 'All suites' },
			...suites.map(suite => ({ value: suite, label: suite }))
		],
		required: true
	});

	if (isCancel(selectedSuites)) {
		cancel('Operation cancelled.');
		return;
	}

	// Expand \"All\" selection
	const suitesToUse = selectedSuites.includes('__ALL__') ? suites : selectedSuites;
	
	// Get scenarios for all selected suites
	const allScenarios: Array<{ value: string; label: string; suite: string }> = [];
	for (const suite of suitesToUse) {
		const scenariosDir = join(suitesDir, suite, 'scenarios');
		if (existsSync(scenariosDir)) {
			const scenarios = readdirSync(scenariosDir).filter(dir => 
				existsSync(join(scenariosDir, dir, 'scenario.yaml'))
			);
			scenarios.forEach(scenario => {
				allScenarios.push({ 
					value: scenario, 
					label: `${scenario} (${suite})`,
					suite 
				});
			});
		}
	}
	
	if (allScenarios.length === 0) {
		log.error(chalk.red('No scenarios found for selected suites'));
		return;
	}
	
	// Select scenarios (multiselect)
	const selectedScenarios = await multiselect({
		message: 'Choose scenarios:',
		options: [
			{ value: '__ALL__', label: 'All scenarios' },
			...allScenarios
		],
		required: true
	});

	if (isCancel(selectedScenarios)) {
		cancel('Operation cancelled.');
		return;
	}

	// Expand \"All\" selection and filter by suite
	const scenariosToUse = selectedScenarios.includes('__ALL__') 
		? allScenarios.map(s => s.value)
		: selectedScenarios;
	
	// Collect available tiers from all selected scenarios
	console.log('🔍 Scanning available tiers for selected scenarios...');
	const availableTiersSet = new Set<string>();
	const scenarioTierMap = new Map<string, string[]>();

	for (const suite of suitesToUse) {
		for (const scenario of scenariosToUse) {
			const tiers = getAvailableTiers(suite, scenario);
			const tierValues = tiers.map(t => t.value);
			scenarioTierMap.set(`${suite}/${scenario}`, tierValues);
			tiers.forEach(tier => availableTiersSet.add(tier.value));
		}
	}

	// Show what tiers are available for each scenario
	scenarioTierMap.forEach((tiers, scenario) => {
		console.log(`  ${scenario}: ${tiers.join(', ')}`);
	});

	const tierOptions = [
		{ value: '__ALL__', label: 'All available tiers' },
		...Array.from(availableTiersSet).sort().map(tier => ({
			value: tier,
			label: getTierLabel(tier)
		}))
	];

	console.log(`✅ Found ${availableTiersSet.size} unique tiers across all scenarios`);
	
	// Select tiers (multiselect)
	const selectedTiers = await multiselect({
		message: 'Choose difficulty tiers:',
		options: tierOptions,
		required: true
	});

	if (isCancel(selectedTiers)) {
		cancel('Operation cancelled.');
		return;
	}

	// Expand \"All\" selection
	const tiersToUse = selectedTiers.includes('__ALL__') 
		? Array.from(availableTiersSet).sort()
		: selectedTiers;
	
	// Select agents (multiselect) - dynamically loaded
	console.log('Loading available agents...');
	const agentOptions = await getAvailableAgents();
	console.log(`✅ Loaded ${agentOptions.length} agent options`);
	
	const selectedAgents = await multiselect({
		message: 'Choose agents:',
		options: agentOptions,
		required: true
	});

	if (isCancel(selectedAgents)) {
		cancel('Operation cancelled.');
		return;
	}

	// Expand \"All\" selection
	const agentsToUse = selectedAgents.includes('__ALL__') 
		? ['echo', 'openrouter', 'anthropic', 'claude-code'] 
		: selectedAgents;
	
	console.log(`🎯 Selected agents: ${agentsToUse.join(', ')}`);
	
	// Ask for models if needed
	let modelsToUse: (string | undefined)[] = [undefined];
	const needsOpenRouterModels = agentsToUse.some(agent => agent === 'openrouter');
	const needsAnthropicModels = agentsToUse.some(agent => agent === 'anthropic');
	const needsClaudeCodeModels = agentsToUse.some(agent => agent === 'claude-code');
	
	if (needsOpenRouterModels) {
		console.log('🔍 Loading OpenRouter models with tool support...');
		
		const openrouterAPI = new OpenRouterAPI(process.env.OPENROUTER_API_KEY || '');
		const toolModels = await openrouterAPI.getModelsWithToolSupport();
		
		console.log(`✅ Found ${toolModels.length} models with tool support`);
		
		// Quick shortcuts for common models
		const QUICK_MODELS = {
			'free': 'Filter by free models only',
			'gpt': 'OpenAI GPT models',
			'claude': 'Anthropic Claude models',
			'llama': 'Meta Llama models',
			'gemma': 'Google Gemma models',
			'mistral': 'Mistral AI models'
		};

		// Show shortcuts
		console.log(`\n${chalk.gray('Quick searches:')} ${Object.keys(QUICK_MODELS).join(', ')}`);
		
		// Text-based search instead of dropdown
		const modelSearch = await text({
			message: 'Search for OpenRouter model (type to filter):',
			placeholder: 'e.g., gpt-4o, llama, gemma, claude',
			validate: (value) => {
				if (!value || value.length < 2) {
					return 'Please enter at least 2 characters to search';
				}
			}
		});

		if (isCancel(modelSearch)) {
			cancel('Operation cancelled.');
			return;
		}

		// Search and display results
		const searchResults = openrouterAPI.searchModels(toolModels, modelSearch);
		
		if (searchResults.length === 0) {
			log.warning(`No models found matching \"${modelSearch}\"`);
			log.info('Try searching for: gpt-4o, llama, gemma, claude, mistral');
			return;
		}

		// Show search results with pricing info
		console.log(`\n📋 Found ${searchResults.length} matching models:\n`);
		
		const selectedModel = await select({
			message: 'Choose a model:',
			options: searchResults.map(model => {
				const promptCost = parseFloat(model.pricing.prompt);
				const isFree = promptCost === 0;
				const costLabel = isFree ? '(FREE)' : `($${promptCost}/1K tokens)`;
				
				return {
					value: model.id,
					label: `${model.name} ${costLabel}`,
					hint: model.description?.substring(0, 80)
				};
			})
		});

		if (isCancel(selectedModel)) {
			cancel('Operation cancelled.');
			return;
		}

		modelsToUse = [selectedModel];
		console.log(`🎯 Selected model: ${selectedModel}`);
		
		// Display selected model details
		const selectedModelInfo = toolModels.find(m => m.id === selectedModel);
		
		if (selectedModelInfo) {
			console.log(`\n${chalk.bold.cyan('Model Details:')}`);
			console.log(`  ${chalk.gray('Name:')} ${selectedModelInfo.name}`);
			console.log(`  ${chalk.gray('ID:')} ${selectedModelInfo.id}`);
			console.log(`  ${chalk.gray('Context:')} ${selectedModelInfo.context_length.toLocaleString()} tokens`);
			console.log(`  ${chalk.gray('Cost:')} $${selectedModelInfo.pricing.prompt}/1K prompt, $${selectedModelInfo.pricing.completion}/1K completion`);
			
			const isFree = parseFloat(selectedModelInfo.pricing.prompt) === 0;
			if (isFree) {
				console.log(`  ${chalk.green('✓ FREE MODEL')}`);
			}
		}
	} else if (needsAnthropicModels) {
		console.log('🧠 Loading available Anthropic models...');
		// Anthropic has a fixed set of models
		const anthropicModels = [
			{ value: 'claude-3-5-sonnet-20241022', label: 'Claude 3.5 Sonnet (Current)' },
			{ value: 'claude-3-5-haiku-20241022', label: 'Claude 3.5 Haiku (Current)' },
			{ value: 'claude-3-7-sonnet-20250219', label: 'Claude 3.7 Sonnet (Active)' },
			{ value: 'claude-sonnet-4-20250514', label: 'Claude Sonnet 4 (Active)' },
			{ value: 'claude-opus-4-20250514', label: 'Claude Opus 4 (Active)' },
			{ value: 'claude-opus-4-1-20250805', label: 'Claude Opus 4.1 (Active)' },
			{ value: 'claude-sonnet-4-5-20250929', label: 'Claude Sonnet 4.5 (Active)' },
			{ value: 'claude-haiku-4-5-20251001', label: 'Claude Haiku 4.5 (Active)' }
		];
		
		const selectedModels = await multiselect({
			message: 'Choose Anthropic models:',
			options: anthropicModels,
			required: true
		});

		if (isCancel(selectedModels)) {
			cancel('Operation cancelled.');
			return;
		}

		modelsToUse = selectedModels;
		console.log(`🎯 Selected Anthropic models: ${modelsToUse.join(', ')}`);
	} else if (needsClaudeCodeModels) {
		console.log('🧠 Loading available Claude Code models...');
		// Claude Code has a fixed set of models
		const claudeCodeModels = [
			{ value: 'claude-3-5-sonnet-20241022', label: 'Claude 3.5 Sonnet (Current)' },
			{ value: 'claude-3-5-haiku-20241022', label: 'Claude 3.5 Haiku (Current)' },
			{ value: 'claude-3-7-sonnet-20250219', label: 'Claude 3.7 Sonnet (Active)' },
			{ value: 'claude-sonnet-4-20250514', label: 'Claude Sonnet 4 (Active)' },
			{ value: 'claude-opus-4-20250514', label: 'Claude Opus 4 (Active)' },
			{ value: 'claude-opus-4-1-20250805', label: 'Claude Opus 4.1 (Active)' },
			{ value: 'claude-sonnet-4-5-20250929', label: 'Claude Sonnet 4.5 (Active)' },
			{ value: 'claude-haiku-4-5-20251001', label: 'Claude Haiku 4.5 (Active)' }
		];
		
		const selectedModels = await multiselect({
			message: 'Choose Claude Code models:',
			options: claudeCodeModels,
			required: true
		});

		if (isCancel(selectedModels)) {
			cancel('Operation cancelled.');
			return;
		}

		modelsToUse = selectedModels;
		console.log(`🎯 Selected Claude Code models: ${modelsToUse.join(', ')}`);
	}
	
	
	// Ask for JSON output
	const includeJson = await confirm({
		message: 'Include JSON output?',
		initialValue: true
	});
	
	// Calculate total combinations for automatic parallel decision
	const totalCombinations = suitesToUse.length * scenariosToUse.length * tiersToUse.length * agentsToUse.length * modelsToUse.length;
	
	// Automatically determine parallel execution based on number of benchmarks
	const useParallel = totalCombinations >= 3; // Enable parallel for 3+ benchmarks
	let concurrency = 3;
	
	if (useParallel) {
		// Smart concurrency based on number of benchmarks
		if (totalCombinations <= 5) {
			concurrency = 2; // Conservative for small batches
		} else if (totalCombinations <= 15) {
			concurrency = 3; // Balanced for medium batches
		} else if (totalCombinations <= 30) {
			concurrency = 5; // Aggressive for large batches
		} else {
			concurrency = 8; // Maximum for very large batches
		}
	}
	
	// Show summary of what will be executed
	console.log(`\n${chalk.green('►')} Will run ${chalk.bold(totalCombinations.toString())} benchmark combination(s)`);
	console.log(`   ${chalk.cyan('Suites:')} ${suitesToUse.join(', ')}`);
	console.log(`   ${chalk.cyan('Scenarios:')} ${scenariosToUse.join(', ')}`);
	console.log(`   ${chalk.cyan('Tiers:')} ${tiersToUse.join(', ')}`);
	console.log(`   ${chalk.cyan('Agents:')} ${agentsToUse.join(', ')}`);
	if (needsOpenRouterModels || needsAnthropicModels || needsClaudeCodeModels) {
		console.log(`   ${chalk.cyan('Models:')} ${modelsToUse.join(', ')}`);
	}
	console.log(`   ${chalk.cyan('JSON output:')} ${includeJson ? 'Yes' : 'No'}`);
	console.log(`   ${chalk.cyan('Parallel execution:')} ${useParallel ? `Yes (concurrency: ${concurrency})` : 'No'}`);
	
	// Show title before execution
	console.log(chalk.cyan(createTitle()));
	
	// Execute all benchmark combinations
	await executeMultipleBenchmarks(
		suitesToUse,
		scenariosToUse,
		tiersToUse,
		agentsToUse,
		modelsToUse,
		!includeJson
	);
}

// ============================================================================
// SECTION 6: INTERACTIVE COMMANDS - HISTORY & STATS
// ============================================================================

async function runInteractiveHistory() {
	// Start dev server for web viewing
	try {
		const serverUrl = await startDevServer();
		// Note: Database is now created directly in public/ directory
		console.log(chalk.gray(`\nView in browser: ${serverUrl}`));
	} catch (err) {
		// Continue without web server
	}
	
	const logger = BenchmarkLogger.getInstance();
	
	try {
		const limit = await select({
			message: 'How many recent runs to show?',
			options: [
				{ value: 5, label: '5 runs' },
				{ value: 10, label: '10 runs' },
				{ value: 20, label: '20 runs' },
				{ value: 50, label: '50 runs' }
			]
		}) as number;
		
		// Execute history command
		const runHistory = logger.getRunHistory(limit);
		
		if (runHistory.length === 0) {
			log.warning('No benchmark runs found');
			outro(chalk.yellow('Run a benchmark first'));
			return;
		}
		
		intro(chalk.bgCyan(' Benchmark History '));
		
		// Use common display function
		runHistory.forEach((run, index) => displayRunInfo(run, index));
		
		outro(chalk.green(`Showing ${runHistory.length} recent runs`));
		
	} catch (error) {
		log.error(chalk.red('Failed to fetch history:'));
		console.error(chalk.dim(error instanceof Error ? error.message : String(error)));
	} finally {
		logger.close();
	}
}

async function runInteractiveSuiteStats() {
	// Start dev server for web viewing
	try {
		const serverUrl = await startDevServer();
		// Note: Database is now created directly in public/ directory
		console.log(`\n${chalk.cyan('🌐')} ${chalk.bold('Web Dashboard:')}`);
		console.log(`   ${chalk.blue.underline(serverUrl)} ${chalk.gray('- Click to open interactive dashboard')}`);
		console.log(`   ${chalk.gray('Features: Charts, analytics, batch comparison, and detailed run analysis')}`);
	} catch (err) {
		// Continue without web server
		console.log(chalk.yellow('⚠ Web server not available, showing CLI statistics only'));
	}
	
	const logger = BenchmarkLogger.getInstance();
	
	try {
			// Get available suites
			const root = findRepoRoot();
			const suitesDir = join(root, 'suites');
			const suites = readdirSync(suitesDir).filter(dir => 
				existsSync(join(suitesDir, dir, 'scenarios'))
			);
		
		if (suites.length === 0) {
			log.error(chalk.red('No suites found'));
			return;
		}
			
			const selectedSuite = await select({
				message: 'Choose a suite:',
				options: suites.map(suite => ({ value: suite, label: suite }))
			}) as string;
			
			// Execute suite stats
			const stats = logger.getSuiteStats(selectedSuite);
		console.log(chalk.bold.bgBlue(` Suite: ${selectedSuite} `));
			console.log('\n' + chalk.underline('Overview'));
			console.log(formatStats('Total Runs', stats.totalRuns));
			console.log(formatStats('Success Rate', `${stats.totalRuns > 0 ? ((stats.successfulRuns / stats.totalRuns) * 100).toFixed(1) : 0}%`, 'green'));
			console.log(formatStats('Avg Score', stats.avgScore.toFixed(4), 'yellow'));
			console.log(formatStats('Avg Weighted', stats.avgWeightedScore.toFixed(4), 'yellow'));
			console.log(formatStats('Avg Duration', `${(stats.avgDuration / 1000).toFixed(2)}s`, 'blue'));
			
			if (stats.scenarioBreakdown.length > 0) {
				console.log('\n' + chalk.underline('Scenario Breakdown'));
				stats.scenarioBreakdown.forEach(scenario => {
					console.log(`  ${chalk.cyan('•')} ${chalk.bold(scenario.scenario)}: ${chalk.yellow(scenario.avgScore.toFixed(4))} ${chalk.gray(`(${scenario.runs} runs)`)}`);
				});
			}
			
	} catch (error) {
		log.error(chalk.red('Failed to fetch suite statistics:'));
		console.error(chalk.dim(error instanceof Error ? error.message : String(error)));
	} finally {
		logger.close();
	}
}

async function runInteractiveScenarioStats() {
	// Start dev server for web viewing
	try {
		const serverUrl = await startDevServer();
		// Note: Database is now created directly in public/ directory
		console.log(`\n${chalk.cyan('🌐')} ${chalk.bold('Web Dashboard:')}`);
		console.log(`   ${chalk.blue.underline(serverUrl)} ${chalk.gray('- Click to open interactive dashboard')}`);
		console.log(`   ${chalk.gray('Features: Charts, analytics, batch comparison, and detailed run analysis')}`);
	} catch (err) {
		// Continue without web server
		console.log(chalk.yellow('⚠ Web server not available, showing CLI statistics only'));
	}
	
	const logger = BenchmarkLogger.getInstance();
	
	try {
			// Get available suites and scenarios
			const root = findRepoRoot();
			const suitesDir = join(root, 'suites');
			const suites = readdirSync(suitesDir).filter(dir => 
				existsSync(join(suitesDir, dir, 'scenarios'))
			);
			
			const selectedSuite = await select({
				message: 'Choose a suite:',
				options: suites.map(suite => ({ value: suite, label: suite }))
			}) as string;
			
			const scenariosDir = join(suitesDir, selectedSuite, 'scenarios');
			const scenarios = readdirSync(scenariosDir).filter(dir => 
				existsSync(join(scenariosDir, dir, 'scenario.yaml'))
			);
			
			const selectedScenario = await select({
				message: 'Choose a scenario:',
				options: scenarios.map(scenario => ({ value: scenario, label: scenario }))
			}) as string;
			
			// Execute scenario stats
			const stats = logger.getScenarioStats(selectedSuite, selectedScenario);
		console.log(chalk.bold.bgMagenta(` ${selectedSuite}/${selectedScenario} `));
			
			// Score range with visual bar
			const scorePercent = (stats.avgWeightedScore / 10) * 100;
			const barLength = 20;
			const filled = Math.round((scorePercent / 100) * barLength);
			const bar = chalk.green('█'.repeat(filled)) + chalk.gray('░'.repeat(barLength - filled));
			console.log(`\n${bar} ${chalk.bold(stats.avgWeightedScore.toFixed(2))}/10`);
			
			console.log('\n' + chalk.underline('Overview'));
			console.log(formatStats('Total Runs', stats.totalRuns));
			console.log(formatStats('Success Rate', `${stats.totalRuns > 0 ? ((stats.successfulRuns / stats.totalRuns) * 100).toFixed(1) : 0}%`, 'green'));
			console.log(formatStats('Avg Score', stats.avgScore.toFixed(4), 'yellow'));
			console.log(formatStats('Score Range', `${stats.minScore.toFixed(4)} - ${stats.maxScore.toFixed(4)}`, 'blue'));
			
			// Agent comparison table
			if (stats.agentComparison.length > 0) {
				console.log('\n' + chalk.underline('Agent Performance'));
				stats.agentComparison.forEach((agent, i) => {
					const rank = i + 1;
					const rankDisplay = rank <= 3 ? `#${rank}` : `${rank}.`;
					console.log(`  ${rankDisplay} ${chalk.cyan(agent.agent.padEnd(15))} ${chalk.yellow(agent.avgScore.toFixed(4))} ${chalk.gray(`(${agent.runs} runs)`)}`);
				});
			}
			
	} catch (error) {
		log.error(chalk.red('Failed to fetch scenario statistics:'));
		console.error(chalk.dim(error instanceof Error ? error.message : String(error)));
	} finally {
		logger.close();
	}
}

async function runInteractiveRunStats() {
	// Start dev server for web viewing
	try {
		const serverUrl = await startDevServer();
		// Note: Database is now created directly in public/ directory
		console.log(`\n${chalk.cyan('🌐')} ${chalk.bold('Web Dashboard:')}`);
		console.log(`   ${chalk.blue.underline(serverUrl)} ${chalk.gray('- Click to open interactive dashboard')}`);
		console.log(`   ${chalk.gray('Features: Charts, analytics, batch comparison, and detailed run analysis')}`);
	} catch (err) {
		// Continue without web server
		console.log(chalk.yellow('⚠ Web server not available, showing CLI statistics only'));
	}
	
	const logger = BenchmarkLogger.getInstance();
	
	try {
			// Get recent runs to choose from
			const runHistory = logger.getRunHistory(10);
			
			if (runHistory.length === 0) {
				log.warning('No benchmark runs found');
				outro(chalk.yellow('Run a benchmark first'));
				return;
			}
			
			const selectedRun = await select({
				message: 'Choose a run to view details:',
				options: runHistory.map((run, index) => ({
					value: run.runId,
					label: `${index + 1}. ${run.suite}/${run.scenario} (${run.tier}) - ${run.agent} - ${run.weightedScore?.toFixed(4) || 'N/A'}`
				}))
			}) as string;
			
			// Execute run stats
			const stats = logger.getDetailedRunStats(selectedRun);
		console.log(chalk.bold.bgGreen(` Run Details `));
			console.log(`\n${chalk.gray('ID:')} ${chalk.dim(selectedRun.substring(0, 8))}...`);
			console.log(formatStats('Suite', stats.run.suite));
			console.log(formatStats('Scenario', stats.run.scenario));
			console.log(formatStats('Tier', stats.run.tier));
			console.log(formatStats('Agent', stats.run.agent + (stats.run.model ? ` (${stats.run.model})` : '')));
			console.log(formatStats('Status', stats.run.status, stats.run.status === 'completed' ? 'green' : stats.run.status === 'failed' ? 'red' : 'yellow'));
			console.log(formatStats('Started', new Date(stats.run.startedAt).toLocaleString()));
			if (stats.run.completedAt) {
				console.log(formatStats('Completed', new Date(stats.run.completedAt).toLocaleString()));
			}
			if (stats.run.totalScore !== null && stats.run.totalScore !== undefined) {
				console.log(formatStats('Total Score', stats.run.totalScore.toFixed(4), 'green'));
			}
			if (stats.run.weightedScore !== null && stats.run.weightedScore !== undefined) {
				console.log(formatStats('Weighted Score', stats.run.weightedScore.toFixed(4), 'green'));
			}
			
			// Evaluation breakdown with progress bars
			if (stats.evaluationBreakdown.length > 0) {
				console.log('\n' + chalk.underline('Evaluations'));
				stats.evaluationBreakdown.forEach(evaluation => {
					const percent = evaluation.percentage;
					const color = percent === 100 ? 'green' : percent >= 80 ? 'yellow' : 'red';
					const barLength = 15;
					const filled = Math.round((percent / 100) * barLength);
					const bar = chalk[color]('█'.repeat(filled)) + chalk.gray('░'.repeat(barLength - filled));
					
					console.log(`  ${evaluation.name.padEnd(30)} ${bar} ${chalk[color](percent.toFixed(1) + '%')}`);
				});
			}
			
			if (stats.telemetrySummary) {
				console.log('\n' + chalk.underline('Telemetry'));
				console.log(formatStats('Tool Calls', stats.telemetrySummary.toolCalls, 'blue'));
				console.log(formatStats('Tokens', stats.telemetrySummary.tokens, 'blue'));
				console.log(formatStats('Cost', `$${stats.telemetrySummary.cost.toFixed(6)}`, 'blue'));
				console.log(formatStats('Duration', `${(stats.telemetrySummary.duration / 1000).toFixed(2)}s`, 'blue'));
			}
			
	} catch (error) {
		log.error(chalk.red('Failed to fetch run statistics:'));
		console.error(chalk.dim(error instanceof Error ? error.message : String(error)));
	} finally {
		logger.close();
	}
}

async function runInteractiveBatchStats() {
	// Start dev server for web viewing
	try {
		const serverUrl = await startDevServer();
		// Note: Database is now created directly in public/ directory
		console.log(chalk.gray(`\nView in browser: ${serverUrl}`));
	} catch (err) {
		// Continue without web server
	}
	
	const logger = BenchmarkLogger.getInstance();
	
	try {
			// Get recent batches to choose from
			const batchHistory = logger.getBatchHistory(10);
			
			if (batchHistory.length === 0) {
				log.warning('No batch runs found');
				outro(chalk.yellow('Run some benchmarks first'));
				return;
			}
			
			const selectedBatch = await select({
				message: 'Choose a batch to view details:',
				options: batchHistory.map((batch, index) => ({
					value: batch.batchId,
					label: `${index + 1}. Batch ${batch.batchId.substring(0, 8)}... - ${batch.successfulRuns}/${batch.totalRuns} runs - ${batch.avgWeightedScore?.toFixed(4) || 'N/A'}`
				}))
			}) as string;
			
			// Execute batch stats
			const batchStats = logger.getBatchDetails(selectedBatch);
			if (!batchStats) {
				log.error('Batch not found');
				return;
			}
			
		console.log(chalk.bold.bgGreen(` Batch Details `));
			console.log(`\n${chalk.gray('ID:')} ${chalk.dim(selectedBatch.substring(0, 8))}...`);
			console.log(formatStats('Total Runs', batchStats.totalRuns));
			console.log(formatStats('Successful', batchStats.successfulRuns, 'green'));
			console.log(formatStats('Success Rate', `${batchStats.totalRuns > 0 ? ((batchStats.successfulRuns / batchStats.totalRuns) * 100).toFixed(1) : 0}%`, 'green'));
			console.log(formatStats('Avg Score', batchStats.avgScore.toFixed(4), 'yellow'));
			console.log(formatStats('Avg Weighted', batchStats.avgWeightedScore.toFixed(4), 'yellow'));
			console.log(formatStats('Duration', `${(batchStats.duration / 1000).toFixed(2)}s`, 'blue'));
			console.log(formatStats('Started', new Date(batchStats.createdAt).toLocaleString()));
			if (batchStats.completedAt) {
				console.log(formatStats('Completed', new Date(batchStats.completedAt).toLocaleString()));
			}
			
			// Show runs in batch with ranking
			if (batchStats.runs.length > 0) {
				console.log('\n' + chalk.underline('Runs in Batch'));
				const sortedRuns = batchStats.runs
					.filter(run => run.weightedScore !== null && run.weightedScore !== undefined)
					.sort((a, b) => (b.weightedScore || 0) - (a.weightedScore || 0));
				
                sortedRuns.forEach((run, index) => {
					const rank = index + 1;
					const rankDisplay = rank <= 3 ? `#${rank}` : `${rank}.`;
                    const status = run.status === 'completed'
                      ? chalk.green('✓')
                      : run.status === 'failed'
                      ? chalk.red('✗')
                      : run.status === 'incomplete'
                      ? chalk.yellow('◐')
                      : chalk.blue('○');
					console.log(`  ${rankDisplay} ${status} ${chalk.cyan(run.suite)}/${chalk.cyan(run.scenario)} ${chalk.gray(`(${run.tier})`)} ${chalk.cyan(run.agent)} ${chalk.yellow(run.weightedScore?.toFixed(4) || 'N/A')}`);
				});
		}
		
	} catch (error) {
		log.error(chalk.red('Failed to fetch batch statistics:'));
		console.error(chalk.dim(error instanceof Error ? error.message : String(error)));
	} finally {
		logger.close();
	}
}


async function runInteractiveEvaluators() {
	// Start dev server for web viewing
	try {
		const serverUrl = await startDevServer();
		// Note: Database is now created directly in public/ directory
		console.log(chalk.gray(`\nView in browser: ${serverUrl}`));
	} catch (err) {
		// Continue without web server
	}
	
	const logger = BenchmarkLogger.getInstance();
	
	try {
		intro(chalk.bgYellow(' Evaluator Performance '));
		
		const stats = logger.getStats();
		
		if (Object.keys(stats.evaluatorStats).length === 0) {
			log.warning('No evaluator data available');
			outro(chalk.yellow('Run some benchmarks first'));
			return;
		}
		
		// Sort by performance
		const sorted = Object.entries(stats.evaluatorStats).sort((a, b) => b[1].averageScore - a[1].averageScore);
		
		console.log('\n' + chalk.underline('Performance Ranking'));
		sorted.forEach(([name, stat], index) => {
			const rank = index + 1;
			const rankDisplay = rank <= 3 ? `#${rank}` : `${rank}.`;
			const percent = (stat.averageScore * 100).toFixed(1);
			const color = stat.averageScore >= 0.9 ? 'green' : stat.averageScore >= 0.7 ? 'yellow' : 'red';
			
			console.log(`  ${rankDisplay} ${chalk.bold(name.padEnd(30))} ${chalk[color](percent + '%')} ${chalk.gray(`(${stat.count} runs)`)}`);
		});
		
		// Show best and worst performers
		const best = sorted[0];
		const worst = sorted[sorted.length - 1];
		
		console.log('\n' + chalk.underline('Performance Summary'));
		console.log(`  ${chalk.green('Best:')} ${chalk.bold(best[0])} ${chalk.green((best[1].averageScore * 100).toFixed(1) + '%')}`);
		console.log(`  ${chalk.red('Needs Work:')} ${chalk.bold(worst[0])} ${chalk.red((worst[1].averageScore * 100).toFixed(1) + '%')}`);
		
		// Show model performance using common function
		const modelStats = logger.getModelPerformanceStats();
		displayModelPerformance(modelStats);
		
		outro(chalk.green('Analysis complete'));
		
	} catch (error) {
		log.error(chalk.red('Failed to fetch evaluator data:'));
		console.error(chalk.dim(error instanceof Error ? error.message : String(error)));
	} finally {
		logger.close();
	}
}

async function runInteractiveBatchHistory() {
	// Start dev server for web viewing
	try {
		const serverUrl = await startDevServer();
		// Note: Database is now created directly in public/ directory
		console.log(`\n${chalk.cyan('🌐')} ${chalk.bold('Web Dashboard:')}`);
		console.log(`   ${chalk.blue.underline(serverUrl)} ${chalk.gray('- Click to open interactive dashboard')}`);
		console.log(`   ${chalk.gray('Features: Charts, analytics, batch comparison, and detailed run analysis')}`);
	} catch (err) {
		// Continue without web server
		console.log(chalk.yellow('⚠ Web server not available, showing CLI statistics only'));
	}
	
	const logger = BenchmarkLogger.getInstance();
	
	try {
		const limit = await select({
			message: 'How many recent batches to show?',
			options: [
				{ value: 5, label: '5 batches' },
				{ value: 10, label: '10 batches' },
				{ value: 20, label: '20 batches' },
				{ value: 50, label: '50 batches' }
			]
		}) as number;
		
		// Execute batch history command
		const batchHistory = logger.getBatchHistory(limit);
		
		if (batchHistory.length === 0) {
			log.warning('No batch runs found');
			outro(chalk.yellow('Run some benchmarks first'));
			return;
		}
		
		intro(chalk.bgCyan(' Batch History '));
		
		batchHistory.forEach((batch, index) => {
			const status = batch.completedAt 
				? chalk.green('✓') 
				: chalk.yellow('○');
			
			console.log(`\n${chalk.bold(`${index + 1}.`)} ${status} ${chalk.cyan('Batch')} ${chalk.dim(batch.batchId.substring(0, 8))}...`);
			console.log(`   ${formatStats('Runs', `${batch.successfulRuns}/${batch.totalRuns}`, 'green')}`);
			console.log(`   ${formatStats('Avg Score', batch.avgWeightedScore?.toFixed(4) || 'N/A', 'yellow')}`);
			console.log(`   ${chalk.gray(new Date(batch.createdAt).toLocaleString())}`);
			if (batch.completedAt) {
				const duration = (batch.completedAt - batch.createdAt) / 1000;
				console.log(`   ${formatStats('Duration', `${duration.toFixed(2)}s`, 'blue')}`);
			}
		});
		
		outro(chalk.green(`Showing ${batchHistory.length} recent batches`));
		
	} catch (error) {
		log.error(chalk.red('Failed to fetch batch history:'));
		console.error(chalk.dim(error instanceof Error ? error.message : String(error)));
	} finally {
		logger.close();
	}
}

// ============================================================================
// SECTION 7: INTERACTIVE COMMANDS - UTILITIES
// ============================================================================

async function runInteractiveClear() {
	const logger = BenchmarkLogger.getInstance();
	
	try {
		intro(chalk.bgRed(' Clear Database '));
		
		// Get count before clearing
		const stats = logger.getStats();
		log.warning(`Found ${chalk.bold(stats.totalRuns)} benchmark runs`);
		
		const shouldClear = await confirm({
			message: 'Are you sure you want to clear all data?',
			initialValue: false
		});
		
		if (shouldClear) {
			const s = spinner();
			s.start('Clearing database...');
			logger.clearDatabase();
			s.stop('Database cleared');
			outro(chalk.green('✓ All data removed'));
		} else {
			outro(chalk.yellow('Cancelled'));
		}
		
	} catch (error) {
		log.error(chalk.red('Failed to clear database:'));
		console.error(chalk.dim(error instanceof Error ? error.message : String(error)));
	} finally {
		logger.close();
	}
}

// ============================================================================
// SECTION 8: SUCCESS CALCULATION LOGIC
// ============================================================================

interface CommandResult {
  tool: 'shell';
  type: 'install' | 'test' | 'lint' | 'typecheck';
  raw: string;
  exitCode: number;
  stdout: string;
  stderr: string;
  durationMs: number;
}

interface SuccessCalculationResult {
  isSuccessful: boolean;
  successMetric: number;
}

function calculateSuccess(
  commandLog: CommandResult[],
  scores: Record<string, number>,
  scenario: any
): SuccessCalculationResult {
  
  // Validation score (commands passed / total commands)
  const passedCommands = commandLog.filter(cmd => cmd.exitCode === 0).length;
  const validationScore = commandLog.length > 0 
    ? passedCommands / commandLog.length 
    : 0;
  
  // Critical commands (install, build, test must pass)
  const criticalCommands = ['install', 'test']; // Note: 'build' is not in CommandKind, using 'test' as critical
  const criticalPassed = criticalCommands.every(cmd => {
    const result = commandLog.find(c => c.type === cmd);
    return result && result.exitCode === 0;
  });
  
  // Evaluator average score
  const evaluatorScore = Object.values(scores).length > 0
    ? Object.values(scores).reduce((sum, s) => sum + s, 0) / Object.values(scores).length
    : 0;
  
  // LLM judge score (if available)
  const llmJudgeScore = scores.llm_judge || 0;
  
  // Weighted metric (from scenario.yaml or default)
  const weights = scenario.success_weights || {
    validation: 0.4,
    evaluators: 0.3,
    llm_judge: 0.3
  };
  
  const successMetric = (
    validationScore * weights.validation +
    evaluatorScore * weights.evaluators +
    llmJudgeScore * weights.llm_judge
  );
  
  // Success criteria: critical commands must pass AND success metric >= 0.7
  const isSuccessful = criticalPassed && successMetric >= 0.7;
  
  return { isSuccessful, successMetric };
}

// ============================================================================
// SECTION 9: MAIN BENCHMARK RUNNER
// ============================================================================

async function executeBenchmark(suite: string, scenario: string, tier: string, agent: string, model?: string, noJson?: boolean, batchId?: string, quiet?: boolean) {
	// Initialize logger
	const logger = BenchmarkLogger.getInstance();
	const runId = logger.startRun(suite, scenario, tier, agent, model, batchId);
	const startTime = Date.now();

	// Timeout watchdog based on scenario timeout_minutes (default 60)
	let timeoutId: NodeJS.Timeout | null = null;
	
	// Initialize progress tracker (only if not in quiet mode)
	const progress = quiet ? null : createProgress();
	
	try {
	// Stage 1: Setup
		if (progress) updateProgress(progress, 1, 'Loading scenario configuration');
	const scenarioCfg = loadScenario(suite, scenario);
<<<<<<< HEAD
=======

		// Start timeout watchdog after loading scenario config
		const scenarioTimeoutMin = Number(scenarioCfg.timeout_minutes || 60);
		const timeoutMs = Math.max(1, scenarioTimeoutMin) * 60 * 1000;
		timeoutId = setTimeout(() => {
			try {
				logger.markRunIncomplete(`Run exceeded timeout (${scenarioTimeoutMin} minutes)`, 'timeout');
				if (!quiet) console.log(chalk.yellow(`⚠ Run timed out after ${scenarioTimeoutMin} minutes`));
			} catch {}
		}, timeoutMs);
>>>>>>> 5f7ca407
	
		if (progress) updateProgress(progress, 1, 'Loading prompt');
	const promptContent = loadPrompt(suite, scenario, tier);
		
		// Early failure check: prompt missing for non-echo agents
		if (!promptContent && agent !== 'echo') {
			logger.failRun('Prompt file not found', 'prompt');
			if (!quiet) console.log(chalk.red('✗ Prompt file not found'));
			if (quiet) console.log(chalk.red(`[X] ${suite}/${scenario} (${tier}) ${agent}${model ? ` [${model}]` : ''} - FAILED: Prompt file not found`));
			return;
		}
	
	// Stage 2: Workspace
		if (progress) updateProgress(progress, 2, 'Preparing workspace');
	const workspacePrep = prepareWorkspaceFromFixture(suite, scenario);
		
		// Early failure check: workspace preparation failed
		if (!workspacePrep) {
			logger.failRun('Workspace preparation failed', 'workspace');
			if (!quiet) console.log(chalk.red('✗ Workspace preparation failed'));
			if (quiet) console.log(chalk.red(`[X] ${suite}/${scenario} (${tier}) ${agent}${model ? ` [${model}]` : ''} - FAILED: Workspace preparation failed`));
			return;
		}
		
		const workspaceDir = workspacePrep.workspaceDir;
		const fixtureDir = workspacePrep.fixtureDir;
	
	// Initialize result structure
	const result = {
		suite,
		scenario,
		tier,
		agent,
		model: model || 'default',
		agent_response: '',
		scores: {
			install_success: 0,
			tests_nonregression: 0,
			manager_correctness: 0,
			dependency_targets: 0,
			integrity_guard: 0,
		},
		totals: { weighted: 0, max: 10 },
		telemetry: { 
			toolCalls: 0, 
			tokens: { in: 0, out: 0 }, 
			cost_usd: 0, 
			workspaceDir 
		}
	};


	// Stage 3: Agent Execution
	if (promptContent && agent !== 'echo') {
		if (progress) updateProgress(progress, 3, 'Agent working...');
		try {
			// Create agent adapter
		const agentAdapter = createAgentAdapter(agent, model);
			
			// Show selected model info - ALWAYS for OpenRouter
			if (agent === 'openrouter' && 'getModel' in agentAdapter) {
				const adapterModel = (agentAdapter as any).getModel();
				const modelSource = 'getModelSource' in agentAdapter 
					? (agentAdapter as any).getModelSource() 
					: 'unknown';
				
				if (modelSource === 'default') {
					console.log(chalk.yellow(`  ⚠️  Using default model: ${chalk.cyan(adapterModel)}`));
					console.log(chalk.gray(`     Tip: Search and select a model in interactive mode or use --model flag`));
				} else if (modelSource === 'environment') {
					console.log(chalk.blue(`  ℹ️  Using model from environment: ${chalk.cyan(adapterModel)}`));
				} else if (model && modelSource === 'parameter') {
					console.log(chalk.gray(`  📋 Using model: ${chalk.cyan(model)}`));
					
					// Verify match
					if (adapterModel !== model) {
						console.log(chalk.yellow(`  ⚠️  Warning: Model mismatch - requested: ${model}, adapter: ${adapterModel}`));
					} else {
						console.log(chalk.green(`  ✅ Model confirmed: ${adapterModel}`));
					}
				} else {
					console.log(chalk.gray(`  📋 Using model: ${chalk.cyan(adapterModel)}`));
				}
			} else if (model && agent !== 'openrouter') {
				// For non-OpenRouter agents, show model if provided
				console.log(chalk.gray(`  📋 Using model: ${chalk.cyan(model)}`));
			}
			
			// Agent info is shown in progress bar
			
			// Load oracle if available
			let oracle: Oracle | undefined;
			const oracleFile = scenarioCfg.oracle?.answers_file;
			if (oracleFile) {
				const scenarioDir = getScenarioDir(suite, scenario);
				const oraclePath = join(scenarioDir, oracleFile);
				if (existsSync(oraclePath)) {
					oracle = new Oracle(oraclePath);
					if (progress) updateProgress(progress, 3, 'Agent with oracle support enabled');
				}
			}
			
			// Build system prompt with tool usage guidance
			const systemPrompt = agent === 'anthropic' 
				? `You are working on a ${scenarioCfg.title}. The task is: ${scenarioCfg.description || 'Complete the development task.'}\n\nIMPORTANT: You are working in the directory: ${workspaceDir}\nThis is a prepared workspace with the files you need to modify.\n\nAvailable Tools:\n- readFile: Read any file in the workspace\n- writeFile: Modify files (e.g., package.json files)\n- runCommand: Execute shell commands (e.g., pnpm install, pnpm outdated)\n- listFiles: Explore directory structure\n- askUser: Ask questions when you need clarification or approval for major changes\n\nWork efficiently: read files to understand the current state, make necessary changes, run commands to validate, and ask questions only when truly needed for important decisions.`
				: `You are working on a ${scenarioCfg.title}. The task is: ${scenarioCfg.description || 'Complete the development task.'}\n\nIMPORTANT: You are working in the directory: ${workspaceDir}\nThis is a prepared workspace with the files you need to modify.`;
			
			// Build the request
			const request: AgentRequest = {
				messages: [
					{
						role: 'system' as const,
						content: systemPrompt
					},
					{
						role: 'user' as const,
						content: promptContent
					}
				],
				...(workspaceDir && { workspaceDir }),
			};

			// Add tools if agent supports them (Anthropic and OpenRouter)
			if ((agent === 'anthropic' || agent === 'openrouter') && workspaceDir) {
				// Create workspace tool handlers
				const workspaceHandlers = createWorkspaceToolHandlers(workspaceDir);
				
				// Start with workspace tools
				const tools = getAllWorkspaceTools();
				const toolHandlers = workspaceHandlers;
				
				// Add askUser tool if oracle is available
				if (oracle) {
					tools.push(createAskUserToolDefinition());
					toolHandlers.set('askUser', createAskUserHandler(oracle));
					// Tools: readFile, writeFile, runCommand, listFiles, askUser
				} else {
					// Tools: readFile, writeFile, runCommand, listFiles
				}
				
				// Convert tools to adapter-specific format
				if (agent === 'openrouter') {
					// Convert ToolDefinition to OpenRouter format
					(request as any).tools = tools.map(tool => ({
						type: 'function',
						function: {
							name: tool.name,
							description: tool.description,
							parameters: tool.input_schema  // Map input_schema → parameters
						}
					}));
				} else {
					// Anthropic uses ToolDefinition format directly
				request.tools = tools;
				}
				
				request.toolHandlers = toolHandlers;
			}

			// Execute agent request
			const response = await agentAdapter.send(request);
			
			// Show summary after agent completes
			console.log(chalk.gray(`  ✓ Tokens: ${response.tokensIn || 0} in, ${response.tokensOut || 0} out | Cost: $${(response.costUsd || 0).toFixed(4)}`));
			
			// Update result with agent response
			result.agent_response = response.content;
			result.telemetry.tokens.in = response.tokensIn || 0;
			result.telemetry.tokens.out = response.tokensOut || 0;
			result.telemetry.cost_usd = response.costUsd || 0;
			result.telemetry.toolCalls = response.toolCalls ?? 0;
			
			// Log telemetry to database
			const duration = Date.now() - startTime;
			logger.logTelemetry(
				response.toolCalls ?? 0,
				response.tokensIn || 0,
				response.tokensOut || 0,
				response.costUsd || 0,
				duration,
				workspaceDir
			);
			
			// Log oracle usage if available
			if (oracle) {
				const questionLog = oracle.getQuestionLog();
				if (questionLog.length > 0) {
					// Oracle questions logged
					(result as any).oracle_questions = questionLog;
				}
			}
			
			// Telemetry is shown in final results
			
		} catch (error) {
			logger.failRun(error instanceof Error ? error.message : String(error), 'agent');
			if (!quiet) console.log(chalk.red('✗ Agent execution failed'));
			if (quiet) console.log(chalk.red(`[X] ${suite}/${scenario} (${tier}) ${agent}${model ? ` [${model}]` : ''} - FAILED: ${error instanceof Error ? error.message : String(error)}`));
			return; // Early exit - don't continue to evaluation
		}
	} else if (!promptContent) {
		// No prompt loaded, skipping agent execution
	} else {
		// Using echo agent (no actual execution)
	}

	// Stage 4: Validation
	if (progress) updateProgress(progress, 4, 'Running validation commands');
	const commandLog = workspaceDir ? runValidationCommands(workspaceDir, scenarioCfg.validation?.commands) : [];
	const diffArtifacts = workspaceDir && fixtureDir ? buildDiffArtifacts(fixtureDir, workspaceDir) : { diffSummary: [], depsDelta: [] };

	const passedCommands = commandLog.filter(cmd => cmd.exitCode === 0).length;
	if (!quiet) console.log(chalk.gray(`  ✓ ${passedCommands}/${commandLog.length} commands passed`));

	// Stage 5: Evaluation
	if (progress) updateProgress(progress, 5, 'Computing scores');
	
	try {
		if (workspaceDir) {
			// Actually run evaluators
			const ctx = {
				scenario: scenarioCfg,
				workspaceDir,
				agentResponse: result.agent_response,
				commandLog,
				diffSummary: diffArtifacts.diffSummary,
				depsDelta: diffArtifacts.depsDelta,
			};
			const { scoreCard, results: evaluatorResults } = await runEvaluators(ctx);
			result.scores = { ...result.scores, ...scoreCard };
			result.totals = computeWeightedTotals(result.scores, scenarioCfg);
			(result as any).evaluator_results = evaluatorResults;
			(result as any).diff_summary = diffArtifacts.diffSummary;
			(result as any).deps_delta = diffArtifacts.depsDelta;
			
			// Log evaluation results to database
			for (const evalResult of evaluatorResults) {
				logger.logEvaluation(
					evalResult.name,
					evalResult.score,
					1.0, // max score
					evalResult.details
				);
			}
			
			// Show evaluator summary
			const avgScore = Object.values(scoreCard).reduce((sum, score) => sum + (score as number), 0) / Object.keys(scoreCard).length;
			if (!quiet) console.log(chalk.gray(`  ✓ Average score: ${(avgScore * 100).toFixed(1)}%`));
		}
	} catch (e) {
		// Evaluator run failed
	}

	// Complete the run in database
	const totalScore = Object.values(result.scores || {}).reduce((sum, score) => sum + (typeof score === 'number' ? score : 0), 0) / Object.keys(result.scores || {}).length;
	
	// Calculate success based on validation commands and evaluator scores
	const { isSuccessful, successMetric } = calculateSuccess(commandLog, result.scores || {}, scenarioCfg);
	
	logger.completeRun(
		totalScore,
		result.totals?.weighted,
		{
			diffSummary: diffArtifacts.diffSummary,
			depsDelta: diffArtifacts.depsDelta,
			oracleQuestions: (result as any).oracle_questions
		},
		isSuccessful,
		successMetric
	);

	// Stage 6: Results
	if (progress) updateProgress(progress, 6, 'Preparing results');
	
	if (progress) completeProgress(progress);

	// Display results in table format (only if not in quiet mode)
	const duration = (Date.now() - startTime) / 1000;
	const weightedScore = result.totals?.weighted || 0;
	
	// In quiet mode, show compact one-line output
	if (quiet) {
		const status = isSuccessful ? chalk.green('✓') : chalk.red('✗');
		const modelStr = model ? ` [${model}]` : '';
		const successStr = isSuccessful ? 'SUCCESS' : 'FAILED';
		console.log(`${status} ${suite}/${scenario} (${tier}) ${agent}${modelStr} - ${weightedScore.toFixed(2)}/10 [${successStr}]`);
		return;
	}
	
	console.log(`\n${chalk.bold.underline('Benchmark Results')}`);
	console.log(`┌${'─'.repeat(TABLE_WIDTH)}┐`);
	console.log(`│ ${chalk.bold('Agent:')} ${chalk.cyan(agent.padEnd(15))} ${chalk.bold('Tier:')} ${chalk.cyan(tier.padEnd(8))} ${chalk.bold('Duration:')} ${chalk.blue(duration.toFixed(2) + 's')} │`);
	console.log(`├${'─'.repeat(TABLE_WIDTH)}┤`);
	console.log(`│ ${chalk.bold('Score (mean ± σ):')} ${chalk.green(weightedScore.toFixed(4))} ± ${chalk.green('0.0000')} ${chalk.gray('(out of 10.0)')} │`);
	console.log(`│ ${chalk.bold('Range (min ... max):')} ${chalk.green(weightedScore.toFixed(4))} ${chalk.white('...')} ${chalk.red(weightedScore.toFixed(4))} ${chalk.gray('(1 run)')} │`);
	console.log(`└${'─'.repeat(TABLE_WIDTH)}┘`);
	
	// Print evaluation breakdown in table format
	if (result.scores) {
		console.log(`\n${chalk.bold.underline('Evaluation Breakdown')}`);
		console.log(`┌${'─'.repeat(TABLE_WIDTH)}┐`);
		console.log(`│ ${chalk.bold('Evaluator'.padEnd(25))} ${chalk.bold('Score'.padEnd(10))} ${chalk.bold('Status'.padEnd(15))} │`);
		console.log(`├${'─'.repeat(TABLE_WIDTH)}┤`);
		
		Object.entries(result.scores).forEach(([name, score]) => {
			const percent = (score as number) * 100;
		const color = percent >= SCORE_THRESHOLDS.EXCELLENT ? 'green' : percent >= SCORE_THRESHOLDS.GOOD ? 'yellow' : 'red';
		const status = percent >= SCORE_THRESHOLDS.EXCELLENT ? 'Excellent' : percent >= SCORE_THRESHOLDS.GOOD ? 'Good' : 'Needs Work';
		const statusColor = percent >= SCORE_THRESHOLDS.EXCELLENT ? 'green' : percent >= SCORE_THRESHOLDS.GOOD ? 'yellow' : 'red';
			
			// Special handling for LLM Judge Evaluator
			const displayName = name === 'LLMJudgeEvaluator' ? 'LLM Judge' : name;
			
			console.log(`│ ${chalk.cyan(displayName.padEnd(25))} ${chalk[color](score.toFixed(4).padEnd(10))} ${chalk[statusColor](status.padEnd(15))} │`);
		});
		
		console.log(`└${'─'.repeat(TABLE_WIDTH)}┘`);
		
		// Show detailed LLM Judge scores if available
		displayLLMJudgeScores(result);
	}

	// Print telemetry in table format
	if (result.telemetry) {
		console.log(`\n${chalk.bold.underline('Telemetry')}`);
		console.log(`┌${'─'.repeat(TABLE_WIDTH)}┐`);
		console.log(`│ ${chalk.bold('Metric'.padEnd(20))} ${chalk.bold('Value'.padEnd(20))} ${chalk.bold('Unit'.padEnd(15))} │`);
		console.log(`├${'─'.repeat(TABLE_WIDTH)}┤`);
		console.log(`│ ${chalk.cyan('Tool Calls'.padEnd(20))} ${chalk.green((result.telemetry.toolCalls || 0).toString().padEnd(20))} ${chalk.gray('calls'.padEnd(15))} │`);
		console.log(`│ ${chalk.cyan('Tokens In'.padEnd(20))} ${chalk.green((result.telemetry.tokens?.in || 0).toString().padEnd(20))} ${chalk.gray('tokens'.padEnd(15))} │`);
		console.log(`│ ${chalk.cyan('Tokens Out'.padEnd(20))} ${chalk.green((result.telemetry.tokens?.out || 0).toString().padEnd(20))} ${chalk.gray('tokens'.padEnd(15))} │`);
		console.log(`│ ${chalk.cyan('Cost'.padEnd(20))} ${chalk.green(`$${(result.telemetry.cost_usd || 0).toFixed(6)}`.padEnd(20))} ${chalk.gray('USD'.padEnd(15))} │`);
		console.log(`└${'─'.repeat(TABLE_WIDTH)}┘`);
	}

	// Show database summary in table format
	try {
		const stats = logger.getStats();
		console.log(`\n${chalk.bold.underline('Database Summary')}`);
		console.log(`┌${'─'.repeat(TABLE_WIDTH)}┐`);
		console.log(`│ ${chalk.bold('Metric'.padEnd(25))} ${chalk.bold('Value'.padEnd(20))} ${chalk.bold('Status'.padEnd(10))} │`);
		console.log(`├${'─'.repeat(TABLE_WIDTH)}┤`);
		console.log(`│ ${chalk.cyan('Total Runs'.padEnd(25))} ${chalk.blue(stats.totalRuns.toString().padEnd(20))} ${chalk.green('✓'.padEnd(10))} │`);
		console.log(`│ ${chalk.cyan('Success Rate'.padEnd(25))} ${chalk.green(`${(stats.successRate * 100).toFixed(1)}%`.padEnd(20))} ${chalk.green('✓'.padEnd(10))} │`);
		console.log(`│ ${chalk.cyan('Average Score'.padEnd(25))} ${chalk.green(stats.averageWeightedScore.toFixed(4).padEnd(20))} ${chalk.green('✓'.padEnd(10))} │`);
		console.log(`│ ${chalk.cyan('Database'.padEnd(25))} ${chalk.blue('benchmark-report/public/benchmarks.db'.padEnd(20))} ${chalk.green('✓'.padEnd(10))} │`);
		console.log(`└${'─'.repeat(TABLE_WIDTH)}┘`);

	} catch (dbError) {
		log.warning(chalk.yellow('Database query failed:'));
		console.error(chalk.dim(dbError instanceof Error ? dbError.message : String(dbError)));
	}

	// Optionally write JSON
	if (!noJson) {
	writeResult(result, suite, scenario);
		console.log(`\n${chalk.green('✓')} Results saved to database and JSON`);
	} else {
		console.log(`\n${chalk.yellow('⚠')} JSON output disabled, results saved to database only`);
	}
	
	// Note: Database is now created directly in public/ directory
	
	// Show completion outro
	console.log(`\n${chalk.green('✓')} Benchmark completed successfully`);
		
	} catch (error) {
		// Catch-all for unexpected errors
		logger.failRun(error instanceof Error ? error.message : String(error), 'unknown');
		if (!quiet) console.log(chalk.red('✗ Unexpected error'));
		if (quiet) console.log(chalk.red(`[X] ${suite}/${scenario} (${tier}) ${agent}${model ? ` [${model}]` : ''} - FAILED: ${error instanceof Error ? error.message : String(error)}`));
	} finally {
		if (progress) completeProgress(progress);
		// Clear timeout watchdog if set
		if (timeoutId) {
			clearTimeout(timeoutId);
			timeoutId = null;
		}
	}
}

async function validateEnvironment() {
	const missingVars: string[] = [];
	
	// Check for API keys based on available agents
	if (!process.env.OPENROUTER_API_KEY && !process.env.ANTHROPIC_API_KEY) {
		missingVars.push('OPENROUTER_API_KEY or ANTHROPIC_API_KEY');
	}
	
	if (missingVars.length > 0) {
		console.log(chalk.red('❌ Missing required environment variables:'));
		console.log(chalk.yellow(`   ${missingVars.join(', ')}`));
		console.log('\n' + chalk.cyan('Setup Instructions:'));
		console.log(chalk.gray('1. Get API keys from:'));
		console.log(chalk.gray('   - OpenRouter: https://openrouter.ai/keys'));
		console.log(chalk.gray('   - Anthropic: https://console.anthropic.com/settings/keys'));
		console.log(chalk.gray('2. Create a .env file in the project root:'));
		console.log(chalk.gray('   cp .env.example .env'));
		console.log(chalk.gray('3. Edit .env and add your API keys:'));
		console.log(chalk.gray('   OPENROUTER_API_KEY=your_key_here'));
		console.log(chalk.gray('   ANTHROPIC_API_KEY=your_key_here'));
		console.log(chalk.gray('4. Or set environment variables directly:'));
		console.log(chalk.gray('   Windows: set OPENROUTER_API_KEY=your_key_here'));
		console.log(chalk.gray('   Linux/Mac: export OPENROUTER_API_KEY=your_key_here'));
		console.log('\n' + chalk.red('Please set up your environment variables and try again.'));
		process.exit(1);
	}
}

// ============================================================================
// SECTION 9: MAIN ENTRY POINT
// ============================================================================

async function run() {
	const parsedArgs = parseArgs(process.argv);
	
	// Skip environment validation for creation commands (they don't need API keys)
	const skipValidation = parsedArgs.cmd === 'new-suite' || parsedArgs.cmd === 'new-scenario';
	
	// Check for required environment variables first (unless skipping for creation commands)
	if (!skipValidation) {
		await validateEnvironment();
	}
	
	// Dev server will be started only when viewing statistics
	
	// If no arguments provided, show interactive menu
	if (process.argv.length <= 2) {
		await showInteractiveMenu();
		return;
	}
	
	// Handle stats command
	if (parsedArgs.cmd === 'stats') {
		const logger = BenchmarkLogger.getInstance();
		const { level, identifier } = parsedArgs;

		try {
			if (level === 'suite') {
					if (!identifier[0]) {
					log.warning('Usage: pnpm bench --stats suite <suite-name>');
					return;
				}
					await runInteractiveSuiteStats();
				
			} else if (level === 'scenario') {
					if (!identifier[0] || !identifier[1]) {
					log.warning('Usage: pnpm bench --stats scenario <suite> <scenario>');
					return;
				}
					await runInteractiveScenarioStats();
				
			} else if (level === 'run') {
					if (!identifier[0]) {
					log.warning('Usage: pnpm bench --stats run <run-id>');
					return;
				}
					await runInteractiveRunStats();
				
			} else {
				log.warning('Usage: pnpm bench --stats <level> <identifier>');
				console.log('  pnpm bench --stats suite <suite-name>');
				console.log('  pnpm bench --stats scenario <suite> <scenario>');
				console.log('  pnpm bench --stats run <run-id>');
			}
		} catch (error) {
			log.error(chalk.red('Failed to fetch statistics:'));
			console.error(chalk.dim(error instanceof Error ? error.message : String(error)));
			process.exit(1);
		} finally {
			logger.close();
		}
		return;
	}
	
	// Handle clear-db command
	if (parsedArgs.cmd === 'clear-db') {
		await runInteractiveClear();
		return;
	}
	
	// Handle evaluators command
	if (parsedArgs.cmd === 'evaluators') {
		await runInteractiveEvaluators();
		return;
	}
	
	// Handle history command
	if (parsedArgs.cmd === 'history') {
		const logger = BenchmarkLogger.getInstance();
		const limit = parsedArgs.limit;
		
		intro(chalk.bgCyan(' Benchmark History '));
		
		try {
			const runHistory = logger.getRunHistory(limit);
			
			if (runHistory.length === 0) {
				log.warning('No benchmark runs found');
				outro(chalk.yellow('Run a benchmark first: pnpm bench <suite> <scenario>'));
				return;
			}
			
			// Use common display function
			runHistory.forEach((run, index) => displayRunInfo(run, index));
			
			// Show overall stats
			const stats = logger.getStats();
			console.log('\n' + chalk.underline('Overall Statistics'));
			console.log(formatStats('Total Runs', stats.totalRuns));
			console.log(formatStats('Success Rate', `${(stats.successRate * 100).toFixed(1)}%`, 'green'));
			console.log(formatStats('Avg Score', stats.averageScore.toFixed(4), 'yellow'));
			console.log(formatStats('Avg Weighted', stats.averageWeightedScore.toFixed(4), 'yellow'));
			console.log(formatStats('Avg Duration', `${(stats.averageDuration / 1000).toFixed(2)}s`, 'blue'));
			
			outro(chalk.green(`Showing ${runHistory.length} recent runs`));
			
		} catch (error) {
			log.error(chalk.red('Failed to fetch history:'));
			console.error(chalk.dim(error instanceof Error ? error.message : String(error)));
			process.exit(1);
		} finally {
			logger.close();
		}
		return;
	}
	
	// Handle batches command
	if (parsedArgs.cmd === 'batches') {
		const logger = BenchmarkLogger.getInstance();
		const limit = parsedArgs.limit;
		
		try {
			const batches = logger.getAllBatches({ limit });
			
			if (batches.length === 0) {
				log.warning('No batches found');
				outro(chalk.yellow('Run some benchmarks first'));
				return;
			}
			
			intro(chalk.bgCyan(' Batch History '));
			
			batches.forEach((batch, index) => {
				const status = batch.completedAt 
					? chalk.green('✓') 
					: chalk.yellow('○');
				const duration = batch.duration ? `${(batch.duration / 1000).toFixed(2)}s` : 'Running...';
				const successRate = batch.totalRuns > 0 ? ((batch.successfulRuns / batch.totalRuns) * 100).toFixed(0) : 0;
				
				console.log(`\n${chalk.bold(`${index + 1}.`)} ${status} ${chalk.cyan('Batch')} ${chalk.dim(batch.batchId.substring(0, 8))}...`);
				console.log(`   ${formatStats('Runs', `${batch.successfulRuns}/${batch.totalRuns} (${successRate}%)`, 'green')}`);
				console.log(`   ${formatStats('Avg Score', batch.avgWeightedScore?.toFixed(4) || 'N/A', 'yellow')}`);
				console.log(`   ${formatStats('Duration', duration, 'blue')}`);
				console.log(`   ${chalk.gray(new Date(batch.createdAt).toLocaleString())}`);
			});
			
			outro(chalk.green(`Showing ${batches.length} batches`));
			
		} catch (error) {
			log.error(chalk.red('Failed to fetch batches:'));
			console.error(chalk.dim(error instanceof Error ? error.message : String(error)));
			process.exit(1);
		} finally {
			logger.close();
		}
		return;
	}
	
	// Handle batch-details command
	if (parsedArgs.cmd === 'batch-details') {
		const logger = BenchmarkLogger.getInstance();
		const { batchId } = parsedArgs;
		
		if (!batchId) {
			log.warning('Usage: pnpm bench --batch-details <batch-id>');
			return;
		}
		
		try {
			const analytics = logger.getBatchAnalytics(batchId);
			
			if (!analytics) {
				log.error(chalk.red(`Batch ${batchId} not found`));
				return;
			}
			
			intro(chalk.bgCyan(' Batch Details '));
			
			const batch = analytics.batch;
			const duration = batch.duration / 1000;
			const successRate = batch.totalRuns > 0 ? ((batch.successfulRuns / batch.totalRuns) * 100).toFixed(1) : 0;
			
			console.log(`\n${chalk.bold('Batch ID:')} ${chalk.dim(batchId.substring(0, 16))}...`);
			console.log(formatStats('Status', batch.completedAt ? 'Completed' : 'Running', batch.completedAt ? 'green' : 'yellow'));
			console.log(formatStats('Total Runs', `${batch.totalRuns}`, 'blue'));
			console.log(formatStats('Successful', `${batch.successfulRuns}/${batch.totalRuns} (${successRate}%)`, 'green'));
			console.log(formatStats('Avg Score', batch.avgWeightedScore.toFixed(4), 'yellow'));
			console.log(formatStats('Duration', `${duration.toFixed(2)}s`, 'blue'));
			console.log(formatStats('Started', new Date(batch.createdAt).toLocaleString()));
			
			// Suite breakdown
			if (analytics.suiteBreakdown.length > 0) {
				console.log(`\n${chalk.bold.underline('Suite Breakdown')}`);
				analytics.suiteBreakdown.forEach(suite => {
					const rate = suite.runs > 0 ? ((suite.successfulRuns / suite.runs) * 100).toFixed(0) : 0;
					console.log(`  ${chalk.cyan(suite.suite)}/${suite.scenario}: ${suite.avgWeightedScore.toFixed(2)}/10 ${chalk.gray(`(${rate}% success, ${suite.runs} runs)`)}`);
				});
			}
			
			// Agent performance
			if (analytics.agentPerformance.length > 0) {
				console.log(`\n${chalk.bold.underline('Agent Performance')}`);
				analytics.agentPerformance.forEach((agent, i) => {
					const rankDisplay = i < 3 ? `#${i + 1}` : `${i + 1}.`;
					const modelStr = agent.model && agent.model !== 'default' ? ` [${agent.model}]` : '';
					const scoreColor = agent.avgWeightedScore >= 9 ? 'green' : agent.avgWeightedScore >= 7 ? 'yellow' : 'red';
					console.log(`  ${rankDisplay} ${chalk.cyan(agent.agent)}${modelStr}: ${chalk[scoreColor](agent.avgWeightedScore.toFixed(2))}/10 ${chalk.gray(`(${agent.successfulRuns}/${agent.runs})`)}`);
				});
			}
			
			// Tier distribution
			if (analytics.tierDistribution.length > 0) {
				console.log(`\n${chalk.bold.underline('Tier Distribution')}`);
				analytics.tierDistribution.forEach(tier => {
					console.log(`  ${chalk.cyan(tier.tier)}: ${tier.avgWeightedScore.toFixed(2)}/10 ${chalk.gray(`(${tier.successfulRuns}/${tier.runs} runs)`)}`);
				});
			}
			
			// Failed runs
			if (analytics.failedRuns.length > 0) {
				console.log(`\n${chalk.bold.underline(chalk.red('Failed Runs'))}`);
				analytics.failedRuns.forEach(run => {
					console.log(`  ${chalk.red('✗')} ${run.suite}/${run.scenario} (${run.tier}) ${run.agent}`);
				});
			}
			
			outro(chalk.green('Batch analytics complete'));
			
		} catch (error) {
			log.error(chalk.red('Failed to fetch batch details:'));
			console.error(chalk.dim(error instanceof Error ? error.message : String(error)));
			process.exit(1);
		} finally {
			logger.close();
		}
		return;
	}
	
	// Handle compare-batches command
	if (parsedArgs.cmd === 'compare-batches') {
		const logger = BenchmarkLogger.getInstance();
		const { batchIds } = parsedArgs;
		
		if (!batchIds || batchIds.length < 2) {
			log.warning('Usage: pnpm bench --compare-batches <batch-id1> <batch-id2> [batch-id3...]');
			return;
		}
		
		try {
			const batches = logger.getBatchComparison(batchIds);
			
			if (batches.length === 0) {
				log.error(chalk.red('No batches found with the provided IDs'));
				return;
			}
			
			intro(chalk.bgMagenta(' Batch Comparison '));
			
			console.log(`\n${chalk.bold('Comparing')} ${batches.length} batches:\n`);
			
			// Create comparison table
			console.log(chalk.bold('Batch'.padEnd(12)) + ' | ' + 
			           chalk.bold('Runs'.padEnd(8)) + ' | ' + 
			           chalk.bold('Success'.padEnd(10)) + ' | ' + 
			           chalk.bold('Avg Score'.padEnd(10)) + ' | ' + 
			           chalk.bold('Duration'));
			console.log('─'.repeat(70));
			
			batches.forEach(batch => {
				const batchIdShort = batch.batchId.substring(0, 8) + '...';
				const successRate = batch.totalRuns > 0 ? ((batch.successfulRuns / batch.totalRuns) * 100).toFixed(0) + '%' : 'N/A';
				const duration = batch.duration ? `${(batch.duration / 1000).toFixed(0)}s` : 'N/A';
				const score = batch.avgWeightedScore?.toFixed(2) || 'N/A';
				
				console.log(
					chalk.dim(batchIdShort.padEnd(12)) + ' | ' + 
					`${batch.totalRuns}`.padEnd(8) + ' | ' + 
					successRate.padEnd(10) + ' | ' + 
					chalk.yellow(score.padEnd(10)) + ' | ' + 
					duration
				);
			});
			
			// Show best performer
			const bestBatch = batches.reduce((best, current) => 
				(current.avgWeightedScore || 0) > (best.avgWeightedScore || 0) ? current : best
			);
			
			console.log(`\n${chalk.green('Best performing batch:')} ${chalk.dim(bestBatch.batchId.substring(0, 8))}... with score ${chalk.bold(bestBatch.avgWeightedScore?.toFixed(4) || 'N/A')}`);
			
			outro(chalk.green('Comparison complete'));
			
		} catch (error) {
			log.error(chalk.red('Failed to compare batches:'));
			console.error(chalk.dim(error instanceof Error ? error.message : String(error)));
			process.exit(1);
		} finally {
			logger.close();
		}
		return;
	}
	
	// Handle new-suite command
	if (parsedArgs.cmd === 'new-suite') {
		await createNewSuite(parsedArgs.name);
		return;
	}
	
	// Handle new-scenario command
	if (parsedArgs.cmd === 'new-scenario') {
		const { suite, name } = parsedArgs;
		if (!suite || !name) {
			log.warning('Usage: pnpm bench --new-scenario <suite> <name>');
			console.log('  Or run without arguments for interactive mode');
			return;
		}
		await createNewScenario(suite, name);
		return;
	}
	
	const { cmd, suite, scenario, tier, agent, model, noJson } = parsedArgs;
	if (cmd !== 'bench' || !suite || !scenario) {
		showHelp();
		process.exit(1);
	}
	
	// Show modern CLI intro with hyperfine-style header
	console.log(chalk.bold.underline('Demo: Benchmarking AI Agents:'));
	console.log(`\n${chalk.green('►')} ${chalk.green('pnpm bench')} ${chalk.yellow(`'${suite}/${scenario}'`)} ${chalk.yellow(`'${tier}'`)} ${chalk.yellow(`'${agent}'`)}`);
	
	log.info(chalk.bold(`Running: ${suite}/${scenario}`));
	log.info(`${chalk.gray('Tier:')} ${chalk.cyan(tier)} ${chalk.gray('Agent:')} ${chalk.cyan(agent)}`);
	
	// Warn if OpenRouter agent but no model specified
	if (agent === 'openrouter' && !model && !process.env.OPENROUTER_MODEL) {
		console.log(chalk.yellow(`\n⚠️  Warning: No model specified for OpenRouter agent. Using default model.`));
		console.log(chalk.gray(`   Tip: Use --model flag or set OPENROUTER_MODEL environment variable`));
		console.log(chalk.gray(`   Example: pnpm bench ${suite}/${scenario} ${tier} ${agent} --model openai/gpt-4o-mini\n`));
	}
	
	// Execute the benchmark
	await executeBenchmark(suite, scenario, tier, agent, model, noJson);
}

// Cleanup handlers
process.on('exit', () => {
	stopDevServer();
});

process.on('SIGINT', () => {
    console.log('\nShutting down...');
    try {
        const logger = BenchmarkLogger.getInstance();
        // Mark current run incomplete if any
        (logger as any).markRunIncomplete?.('Interrupted by user (SIGINT)', 'signal');
        console.log(chalk.yellow('⚠ Current run marked as incomplete'));
    } catch {}
    stopDevServer();
    process.exit(0);
});

process.on('SIGTERM', () => {
    console.log('\nShutting down...');
    try {
        const logger = BenchmarkLogger.getInstance();
        (logger as any).markRunIncomplete?.('Interrupted by system (SIGTERM)', 'signal');
        console.log(chalk.yellow('⚠ Current run marked as incomplete'));
    } catch {}
    stopDevServer();
    process.exit(0);
});

process.on('uncaughtException', (err) => {
	console.error('\nUncaught Exception:', err);
	stopDevServer();
	process.exit(1);
});

process.on('unhandledRejection', (reason, promise) => {
	console.error('\nUnhandled Rejection at:', promise, 'reason:', reason);
	stopDevServer();
	process.exit(1);
});

run().catch((err) => {
	console.log(`\n${chalk.red('✗')} Benchmark failed: ${err instanceof Error ? err.message : String(err)}`);
	
	// Try to log the error to database if logger is available
	try {
		const logger = BenchmarkLogger.getInstance();
		logger.failRun(String(err));
	} catch (logErr) {
		console.log(`${chalk.yellow('⚠')} Failed to log error to database: ${logErr instanceof Error ? logErr.message : String(logErr)}`);
	}
	
	stopDevServer();
	process.exit(1);
});<|MERGE_RESOLUTION|>--- conflicted
+++ resolved
@@ -2142,8 +2142,6 @@
 	// Stage 1: Setup
 		if (progress) updateProgress(progress, 1, 'Loading scenario configuration');
 	const scenarioCfg = loadScenario(suite, scenario);
-<<<<<<< HEAD
-=======
 
 		// Start timeout watchdog after loading scenario config
 		const scenarioTimeoutMin = Number(scenarioCfg.timeout_minutes || 60);
@@ -2154,7 +2152,6 @@
 				if (!quiet) console.log(chalk.yellow(`⚠ Run timed out after ${scenarioTimeoutMin} minutes`));
 			} catch {}
 		}, timeoutMs);
->>>>>>> 5f7ca407
 	
 		if (progress) updateProgress(progress, 1, 'Loading prompt');
 	const promptContent = loadPrompt(suite, scenario, tier);
