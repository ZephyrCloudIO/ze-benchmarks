--- conflicted
+++ resolved
@@ -17,13 +17,9 @@
     "yaml": "^2.5.0",
     "zod": "^3.23.8",
     "globby": "^14.0.2",
-<<<<<<< HEAD
-    "ze-evaluator": "workspace:*"
-=======
     "openai": "^4.0.0",
     "ze-evaluator": "workspace:*",
     "@ze/database": "workspace:*"
->>>>>>> 5f29d91f
   },
   "devDependencies": {
     "typescript": "^5.5.4",
